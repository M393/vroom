--- conflicted
+++ resolved
@@ -15,11 +15,8 @@
 - Refactor exception class (#639)
 - CI builds now run against `libosrm` v5.26.0 (#651)
 - Reduce computing time on PDPTW benchmarks by around 20% (#559)
-<<<<<<< HEAD
+- Change Input and parser signature to simplify downstream usage (#665)
 - Use cxxopts as command line parser instead of getopt (#602)
-=======
-- Change Input and parser signature to simplify downstream usage (#665)
->>>>>>> e3938092
 
 ### Fixed
 
