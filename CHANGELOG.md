# Changelog

## [Unreleased]

### Added

#### Internals

- LOG_LS flag to generate debug info on the internal solving process (#1124)

### Changed

#### Internals

- Refactor `Matrix` template class (#1089)
- Refactor to use `std::format` whenever possible (#1081)
- Reduce complexity for recreation process (#1155)
- Refactor `SolutionIndicators` (#1169)
- Remove amount consistency checks in `parse` in favor of upstream checks in `Input` (#1086)

#### CI

- Update GitHub Actions (#1094)
- Speed up OSRM build (#1096)
- Update Ubuntu image to 24.04 (#1080)
- `vroom` workflow uses g++-14 and clang++-18 (#1080)
- `vroom + libosrm` workflow uses g++-13 and clang++-17 (#1080)
- Update clang-format to 18 (#1148)

### Fixed

#### Core solving

<<<<<<< HEAD
- Crash when input is valid JSON but not an object (#1172)
=======
- Capacity array check consistency (#1086)
>>>>>>> 0740c07e

#### Internals

- Iterator type required by `TWRoute::replace` function (#1103)

#### CI

- Wrong compiler used for clang-based OSRM builds (#1098)

#### Routing

- ORS error handling (#1083)

## [v1.14.0] - 2024-01-16

### Added

#### Features

- Support for cost per km for vehicles (#908)
- Support for `max_distance` at vehicle level (#354)
- `MAX_DISTANCE` violation cause in plan mode (#995)
- Recommendation on how to cite in publications (#943)
- Changelog sub-categories (#1018)

#### Core solving

- `PriorityReplace` local search operator (#988)
- Experimental `TSPFix` local search operator (#737)

#### Internals

- Store distance matrices (#956)
- Default radius of 35km for OSRM snapping (#922)
- Support for URL path in host (#966)

### Changed

#### Core solving

- Significant speedup by pruning local search moves (#509)
- Reduce `compute_best_route_split_choice` complexity (#962)
- `Eval::operator<` sorts on cost, then duration (#914)
- Improved `vrptw::PDShift` implementation (#852)
- Refactor heuristics to be able to operate on a subset of jobs and vehicles (#837)
- Account for vehicle/job compatibility in heuristic regrets values (#982)
- Slightly reduce computing times for SWAP* operator (#987)
- Refactor `RouteSplit` operator (#996)

#### Internals

- Switch to C++20 (#851)
- Exposed internal variables to get feature parity for pyvroom (#901)
- Improve some error messages (#848)
- Improved error messages for file-related IO errors (#553)
- Add job id to error message for unreachable step (#946)
- Reserve `vector` capacity whenever possible (#915)
- Distances in output are from internal matrices, not routing requests (#957)
- Remove unused `tw_length` member from `Job` and associated code
- Scale `TimeWindow::length` from `UserDuration` to `Duration` (#1015)

#### Routing

- ORS: (previously) hard-coded `/ors/v2` slug now has to be added to the path using `-a` (#1036)

#### Dependencies

- Submodule and update Rapidjson (#929)
- Update polylineencoder to v2.0.1 (#931)
- Update polylineencoder to v2.0.2 (#1006)
- Update cxxopts to 3.1.1 (#997)

#### CI

- Update GitHub Actions (#857)
- Setup a `clang-tidy` workflow (#789)
- Add running `apt-get update` in CI jobs (#863)
- Update formatting script to use `clang-format` 14 (#894)
- Update gcc to version 12 in CI (#1002)
- Update clang to version 15 in CI (#1022)

### Fixed

#### Core solving

- `max_travel_time` parameter not taken into account in edge case (#884)
- `max_travel_time` not accounted for with vehicle steps in solving mode (#954)
- `max_travel_time` not accounted for in `RouteSplit` (#941)
- Wrong capacity checks in `RouteSplit` (#981)
- Overflow related to scaling default time windows (#1020)

#### Internals

- Internal matrix problem with inconsistent `location_index` and `location` values (#909)
- Silent fail on invalid output file (#553)
- Comparison of index-based and coordinates-based locations (#935)
- Meaningless `location_index` provided in output for break steps (#877)

#### CI

- Address sonarcloud "bugs" reports (#984)
- Address some sonarcloud "code smell" reports (#986)

## [v1.13.0] - 2023-01-31

### Added

- Support for `max_travel_time` at vehicle level (#273)
- Support for vehicle fixed costs (#528)
- Support for cost per hour for vehicles (#732)
- Support for `max_load` constraint at break level (#786)
- `RouteSplit` local search operator (#788)
- Advertise `libvroom` in README and wiki (#42)

### Changed

- Use new struct to evaluate edges internally (#738)
- Use `std::chrono::milliseconds` for `Timeout` value (#728)
- Use `struct` for storing `Coordinates` instead of an `std::array` (#730)
- Refactor `SolutionIndicators` struct (#750)
- Do not duplicate local search for identical heuristic solutions (#750)
- Add message on invalid routing response (#764)
- Consistent exception type on invalid profile (#771)
- Pass zero amount directly instead of its size (#776)
- Add named constants for default threads number and exploration level (#805)
- Refactor `TSP` cost functions (#812)
- CI builds now use clang++ 14 and g++ 11 on Ubuntu 22.04 (#816)
- Refactor `CVRP::solve` and `VRPTW::solve` functions (#818)
- Refactor `CostWrapper` (#828)

### Fixed

- Missing break validity check (#754)
- Unecessary waiting with multiple breaks and shipments (#840)
- Mark `JobAmount` and `JobTime` comparison operators as `const` (#724)
- Update `ssl_send_and_receive` to throw RoutingExceptions (#770)
- Timeout not observed with multiple long heuristics per thread (#792)
- Wrong validity check range in `vrptw::MixedExchange` (#821)
- Underflow in insertion regrets (#831)
- Crash with missing location coordinates and only `costs` custom matrix (#826)

## [v1.12.0] - 2022-05-31

### Added

- `IntraTwoOpt` local search operator (#706)
- `description` key for unassigned tasks in output, if provided (#403)
- `location_index` key for unassigned tasks and each step, if provided (#625)
- Shared target to makefile, for creating Position Independent Code (#617)
- Exposing some internals for Python through compile flags (#640)
- Stats on local search operators use for dev/debug purposes (#658)
- Project can be compiled without routing support to limit dependencies (#676)
- Internal `max_tasks` constraints derived from input to speed up local-search (#648)

### Changed

- Prune local search moves based on TW constraints (#583)
- Prune local search moves based on capacity constraints (#709)
- Refactor exception class (#639)
- CI builds now run against `libosrm` v5.26.0 (#651)
- Reduce computing time on PDPTW benchmarks by around 20% (#559)
- Change Input and parser signature to simplify downstream usage (#665)
- Consider move options in SWAP* that were previously wrongly discarded (#682)
- Use cxxopts as command line parser instead of getopt (#602)
- Change polylineencoder usage to submodule instead of plain header (#686)

### Fixed

- Remove duplicate definition of LocalSearch (#638)
- Move priority check to Job constructor instead of input parser (#628)
- Wrong index values without custom matrix (#683)
- Assignments instead of equality checks in some plan mode assertions (#701)
- Initialization of single-entry matrix (#699)

## [v1.11.0] - 2021-11-19

### Added

- `setup` key for tasks to refine service time modeling (#358)
- `max_tasks` key limiting route size at vehicle level (#421, #566)
- Support for custom cost matrices (#415)
- Number of routes in solution summary (#524)
- Implementation for extended SWAP* local search operator (#507)
- `-l` command-line flag for user-provided timeout (#594)
- Ability to start the search from user-defined solution (#376)
- Github Actions CI (#436)
- Check for libvroom example build in CI (#514)

### Changed

- `vehicle.steps` are now used in solving mode (#606)
- CI builds now run on Ubuntu 20.04 (#455)
- Simplified time window handling logic in TWRoute (#557)

### Removed

- Travis CI builds (#436)
- Exchange local search operator (#507)

### Fixed

- "Infeasible route" error while an existing route plan exists (#506)
- Break omitted with no other time window (#497)
- Biased evaluation in `try_job_additions` (#572)
- Routing error with custom matrix and `-g` (#561)
- Crash on empty custom matrix (#570)
- Properly allow empty skills arrays (#586)
- Restrict `speed_factor` in the range `(0, 5]` (#591)

## [v1.10.0] - 2021-05-06

### Added

- Support for heterogeneous vehicle routing profiles (#394) (#490)
- Optional `speed_factor` key for vehicle-level tuning (#450)
- Support Valhalla as routing engine (#306)
- Report `type` for unassigned tasks in output (#469)

### Changed

- A mix of empty and non-empty `skills` arrays is allowed in input (#460)
- Formatting script updated to use version 10 of clang-format (#452)
- vroom will now read json input from stdin if no other input is specified (#457)
- Clearer error message with invalid json response from http routing request (#471)

### Deprecated

- Top-level `matrix` key should be replaced using the new `matrices` syntax (#450)

### Fixed

- Compatibility with Visual Studio 2019 (#448)
- The pd_shift operation can now insert a shipment at the end of a route (#462)
- Truncated distance value for end step (#463)
- Zero distance value for last break in open-ended route (#475)
- Multi-thread exception handling (#417, #478)

## [v1.9.0] - 2021-03-04

### Added

- Ability to choose ETA and report violations for custom routes using `-c` (#430)
- Custom route description using new `steps` key for a `vehicle` in input (#430)
- A `violations` object is reported in output at `step`, `route` and `summary` level (#430)
- `libglpk` used as an optional dependency, required for `-c` (#430)

### Changed

- Reduce computing time by refactoring `LocalSearch::try_job_additions` (#392)
- Reduce build time by refactoring includes (#425)
- Improve error message with wrong profile using libosrm (#397)
- Check for duplicate ids across tasks of the same type: `job`, `pickup`, `delivery` (#430)
- Check for duplicate ids across `break` tasks for the same vehicle (#430)
- Report `service` and `waiting_time` for all `step` objects in output (#430)
- Always report a `start` and `end` step for the route, regardless of vehicle description (#430)

### Fixed

- Rapidjson assert on invalid syntax for first vehicle (#418)

## [v1.8.0] - 2020-09-29

### Added

- Local search move removing a job in a route and adding an unassigned one (#324)
- Support for string description of vehicles and tasks (#235)
- Priority sum report in output (#390)

### Changed

- Improved job earliest/latest dates handling internally (#330)

### Fixed

- Break ordering problem (#385)
- Obvious suboptimal solution with many unassigned jobs (#319)
- Documentation mismatch (#361)
- Profile type not checked in input (#355)
- Error reported by UBSan (#371)

## [v1.7.0] - 2020-07-08

### Added

- Support for (multiple) driver breaks at vehicle level (#186)
- Dependency to `libasio`, replacing boost/asio (#325)
- More details on features and workflow in README (#335)

### Changed

- Switch to C++17 (#311)
- Use `std::optional` and drop dependency to boost/optional (#312)
- Refactor routing wrapper classes (#320)

### Deprecated

- Steps `job` key is replaced by `id` for consistency with breaks

### Removed

- Drop boost dependency (#325)

### Fixed

- Erroneous call to TSP code with amount-less shipments (#333)
- Missing propagation of ealiest/latest dates in corner case (#339)

## [v1.6.0] - 2020-02-18

### Added

- Support for pickup and delivery tasks (#274)
- `shipments` array in input (#274)
- Use https for routing requests over port 443 (#289)
- New local search operator for route exchange (#288)

### Changed

- Steps `type` in json output can also have value `pickup` and `delivery` (#274)
- Extended range for valid priority values (#287)
- Use `operator&&` for short-circuit evaluation (#293)
- Earlier local search aborts based on incompatibilities (#281)
- Travis script update (#301)

### Fixed

- Missing valid moves for intra Or-opt (#286)
- Unwanted routing engine request with 1x1 custom matrix (#291)
- Error on single-location `table` request (#295)

## [v1.5.0] - 2019-10-14

### Added

- Support for mixing independent pickups and deliveries (#241)
- `pickup` and `delivery` keys for `job` in input and for `route` and `summary` in output (#262)
- `load` key at `step` level in output (#262)
- `priority` key for jobs to gain some control on which jobs are unassigned (#246)
- `HttpWrapper` class to factor code previously duplicated across routing wrappers (#224)

### Changed

- Speed up solving by 25% for CVRP and up to 30% for VRPTW benchmark instances (#255)
- Update Travis configuration to use Ubuntu Bionic (#260)
- Cut down validity checks time (#266)

### Deprecated

- `amount` key at `job` level in input and at `summary` and `route` level in output (#262)

### Removed

- Clustering heuristics for CVRP (#267)

### Fixed

- Implicit instantiation of undefined template error for macos g++ compiler (#231)
- Parsing vehicle ids as `uint64_t` (#228)
- `osrm::EngineConfig` initialization for use with recent `libosrm` versions (#259)

## [v1.4.0] - 2019-03-26

### Added

- Optional `profile` key for vehicles to allow picking routing profile at query-time (#196)
- `-r` command-line flag for explicit routing engine choice (#196)
- Support for multiple named datasets when using `libosrm` (#181)
- Generic `vroom` namespace and several other specializations (#135)
- Support for OpenRouteService as routing engine (#204)
- Spot more job/vehicle incompatibilities derived from constraints (#201)
- Filter out irrelevant local search neighbourhoods for vehicles with disjoint job candidates (#202)
- Specific status codes by error type (#182)
- Avoid locations duplicates for matrix requests (#200)
- Nearest job route seeding option for VRPTW heuristic (#210)

### Changed

- Refactor to remove duplicate code for heuristic and local search (#176)
- Refactor to enforce naming conventions that are now explicitly stated in `CONTRIBUTING.md` (#135)
- Options `-a` and `-p` can be used to define profile-dependant servers (#196)

### Removed

- `-l` and `-m` command-line flags (#196)

### Fixed

- Missing capacity check for initialization in parallel clustering heuristic (#198)
- Segfault on job empty `time_windows` array (#221)

## [v1.3.0] - 2018-12-10

### Added

- Support for VRPTW (#113)
- CI builds using Travis (#134)
- Adjust solving depending on whether vehicles locations are all identical (#152)
- New local search operator (#164)
- Specific intra-route local search operators (#170)

### Changed

- Update `clang-format` to 6.0 for automatic code formatting (#143)
- Keys `duration` and `arrival` are no longer optional in output and based on matrix values.
- Speed up TSP solving by over 35% on all TSPLIB instances (#142)
- Speed up CVRP solving by over 65%, then another ~8% on all CVRPLIB instances (#146, #147)
- New heuristic for CVRP (#153)
- Take advantage of CVRP speed-up and new heuristic to adjust quality/computing time trade-offs (#167)
- Default exploration level set to 5 (max value)

### Fixed

- Wrong ETA with service time and no start (#148)

## [v1.2.0]

### Added

- Support for multiple vehicles
- Support for multi-dimensional capacity constraints (#74)
- Support for skills to model jobs/vehicles compatibility (#90)
- Support for user-defined matrices (#47)
- New flag `-x` to set the trade-off between computing time and exploration depth (#131)
- Provide ETA at step level in the routes, using optional service time for each job (#101, #103)
- Experimental* support to use `vroom` directly from C++ as a library (#42)
- Automatic code formatting script based on `clang-format` (#66)
- PR template

*: read "functional with no C++ API stability guarantee"

### Changed

- Update `rapidjson` to a patched `v1.1.0` (#128)
- Improve dependency handling (#78)
- Improve compilation time and switch from relative to absolute paths for includes (#108)
- Various refactors (#64, #72, #88, #106)

### Removed

- Drop Boost.Log dependency (#130)

### Fixed

- Memory leak upon `vrp` destruction (#69)
- Prevent overflows with huge costs (#50)
- Infinite loop on TSP edge case (#122)
- Various build warnings and errors with both `gcc` and `clang` (#94, #114)

## [v1.1.0]

### Added

- Support `libosrm` as of v5.4 for faster `table` and `route` queries
  (#34)
- Add contributing guidelines (#56)
- Compile also with `-std=c++11`, useful in some environments (#55)

### Changed

- Internals refactor setting up a scalable data model for future
  features (#44)
- Renamed solution indicators key in json output `solution`->`summary`
- Global cleanup with regard to coding standard (#56)

### Removed

- Drop support for TSPLIB files (#48)
- Clean unused code and heuristics

## [v1.0.0]

### Added

- Support for OSRM v5.*
- Dedicated folder for API documentation

### Changed

- New input and output json API (#30)
- Switch to [lon, lat] for all coordinates (#33)

### Removed

- Drop support for OSRM v4.*
- Flags `-s` and `-e` (see new API)

### Fixed

- Compilation trouble with rapidjson and some types (#31)
- Correct usage display obtained with `-h` (#39)

## [v0.3.1]

### Changed

- Switch to BSD 2-clause license.
- Solving TSPLIB instances does not require the `-t` flag anymore.
- Several components of the local search code can now use
  multi-threading (#26).

### Fixed

- Improve 2-opt operator for symmetric cases (#27).

## [v0.3]

### Added

- Compute optimized "open" trips with user-defined start and/or end.
- Special extra handling for asymmetric problems in the local search
  phase.
- New local search operator to improve results in specific asymmetric
  context (e.g. many locations in a dense urban area with lots of
  one-way streets).
- OSRM v4.9.* compatibility.
- Use rapidjson for json i/o (#19)
- Append the `tour` key to the solution in any case.

### Changed

- U-turns enabled when retrieving detailed route geometry from OSRM
  (#10).
- Evolution of the local-search strategy providing lower dispersion in
  solution quality and improving on worst-case solutions (overall
  worst-case on TSPLIB went from +9.56% over the optimal in v0.2 to
  +6.57% in this release).
- Core refactor for undirected graph (#13), tsp structure and tsplib
  loader (#24), heuristics, local search and 2-opt
  implementation. Results in a less intensive memory usage and faster
  computing times (on TSPLIB files, the computing times dropped by
  more than a factor of 2 on average).
- Cleanup verbose output, using Boost.Log for better display (#18).
- Switch to boost::regex for input parsing.

### Fixed

- Wrong output tour size for problems with 2 locations (#16).
- Segfault with explicit matrix in TSPLIB format (#14).
- Invalid syntax for newline at the end of input file (#17).
- Trouble with the regexes used for TSPLIB parsing (#7).
- Incorrect DIMENSION key in TSPLIB format raising stoul exception.
- Segfault for DIMENSION: 1 problem in TSPLIB format (#25).

## [v0.2]

### Added

- New loader to handle TSPLIB format, providing support for
  user-defined matrices (#2).
- Dependency on boost.

### Changed

- Switch to boost.asio for http queries handling.
- Simplified matrix implementation.
- Use of -std=c++14 flag.

### Fixed

- Socket reading issues (#1).
- Potentially incorrect request for route summary (#5).

## [v0.1]

### Added

- Solving problems with one vehicle visiting several places a.k.a
  [travelling salesman problem](https://en.wikipedia.org/wiki/Travelling_salesman_problem).
- Support matrix computation using [OSRM](http://project-osrm.org/).
- Solution output to `json` with location ordering, cost of the
  solution and execution details.
- Optional ready-to-use detailed route.
- Optional use of euclidean distance for matrix computation.
<|MERGE_RESOLUTION|>--- conflicted
+++ resolved
@@ -31,11 +31,8 @@
 
 #### Core solving
 
-<<<<<<< HEAD
 - Crash when input is valid JSON but not an object (#1172)
-=======
 - Capacity array check consistency (#1086)
->>>>>>> 0740c07e
 
 #### Internals
 
