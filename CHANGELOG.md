# Changelog

## [Unreleased]

### Added

- Recommendation on how to cite in publications (#943)
<<<<<<< HEAD
- Support for URL path in host (#966)
=======
- Store distance matrices (#956)
- Default radius of 35km for OSRM snapping (#922)
>>>>>>> 679aa251

### Changed

- Exposed internal variables to get feature parity for pyvroom (#901)
- Update GitHub Actions (#857)
- Improve error messages (#848)
- Add running `apt-get update` in CI jobs (#863)
- Update formatting script to use `clang-format` 14 (#894)
- Setup a `clang-tidy` workflow (#789)
- Submodule and update Rapidjson (#929)
- Update polylineencoder to v2.0.1 (#931)
- Switch to C++20 (#851)
- Improved error messages for file-related IO errors (#553)
- Add job id to error message for unreachable step (#946)
- Reduce `compute_best_route_split_choice` complexity (#962)
- `Eval::operator<` sorts on cost, then duration (#914)

### Fixed

- Internal matrix problem with inconsistent `location_index` and `location` values (#909)
- Silent fail on invalid output file (#553)
- Comparison of index-based and coordinates-based locations (#935)
- `max_travel_time` parameter not taken into account in edge case (#884)
- Meaningless `location_index` provided in output for break steps (#877)
- `max_travel_time` not accounted for with vehicle steps in solving mode (#954)
- `max_travel_time` not accounted for in `RouteSplit` (#941)

## [v1.13.0] - 2023-01-31

### Added

- Support for `max_travel_time` at vehicle level (#273)
- Support for vehicle fixed costs (#528)
- Support for cost per hour for vehicles (#732)
- Support for `max_load` constraint at break level (#786)
- `RouteSplit` local search operator (#788)
- Advertise `libvroom` in README and wiki (#42)

### Changed

- Use new struct to evaluate edges internally (#738)
- Use `std::chrono::milliseconds` for `Timeout` value (#728)
- Use `struct` for storing `Coordinates` instead of an `std::array` (#730)
- Refactor `SolutionIndicators` struct (#750)
- Do not duplicate local search for identical heuristic solutions (#750)
- Add message on invalid routing response (#764)
- Consistent exception type on invalid profile (#771)
- Pass zero amount directly instead of its size (#776)
- Add named constants for default threads number and exploration level (#805)
- Refactor `TSP` cost functions (#812)
- CI builds now use clang++ 14 and g++ 11 on Ubuntu 22.04 (#816)
- Refactor `CVRP::solve` and `VRPTW::solve` functions (#818)
- Refactor `CostWrapper` (#828)

### Fixed

- Missing break validity check (#754)
- Unecessary waiting with multiple breaks and shipments (#840)
- Mark `JobAmount` and `JobTime` comparison operators as `const` (#724)
- Update `ssl_send_and_receive` to throw RoutingExceptions (#770)
- Timeout not observed with multiple long heuristics per thread (#792)
- Wrong validity check range in `vrptw::MixedExchange` (#821)
- Underflow in insertion regrets (#831)
- Crash with missing location coordinates and only `costs` custom matrix (#826)

## [v1.12.0] - 2022-05-31

### Added

- `IntraTwoOpt` local search operator (#706)
- `description` key for unassigned tasks in output, if provided (#403)
- `location_index` key for unassigned tasks and each step, if provided (#625)
- Shared target to makefile, for creating Position Independent Code (#617)
- Exposing some internals for Python through compile flags (#640)
- Stats on local search operators use for dev/debug purposes (#658)
- Project can be compiled without routing support to limit dependencies (#676)
- Internal `max_tasks` constraints derived from input to speed up local-search (#648)

### Changed

- Prune local search moves based on TW constraints (#583)
- Prune local search moves based on capacity constraints (#709)
- Refactor exception class (#639)
- CI builds now run against `libosrm` v5.26.0 (#651)
- Reduce computing time on PDPTW benchmarks by around 20% (#559)
- Change Input and parser signature to simplify downstream usage (#665)
- Consider move options in SWAP* that were previously wrongly discarded (#682)
- Use cxxopts as command line parser instead of getopt (#602)
- Change polylineencoder usage to submodule instead of plain header (#686)

### Fixed

- Remove duplicate definition of LocalSearch (#638)
- Move priority check to Job constructor instead of input parser (#628)
- Wrong index values without custom matrix (#683)
- Assignments instead of equality checks in some plan mode assertions (#701)
- Initialization of single-entry matrix (#699)

## [v1.11.0] - 2021-11-19

### Added

- `setup` key for tasks to refine service time modeling (#358)
- `max_tasks` key limiting route size at vehicle level (#421, #566)
- Support for custom cost matrices (#415)
- Number of routes in solution summary (#524)
- Implementation for extended SWAP* local search operator (#507)
- `-l` command-line flag for user-provided timeout (#594)
- Ability to start the search from user-defined solution (#376)
- Github Actions CI (#436)
- Check for libvroom example build in CI (#514)

### Changed

- `vehicle.steps` are now used in solving mode (#606)
- CI builds now run on Ubuntu 20.04 (#455)
- Simplified time window handling logic in TWRoute (#557)

### Removed

- Travis CI builds (#436)
- Exchange local search operator (#507)

### Fixed

- "Infeasible route" error while an existing route plan exists (#506)
- Break omitted with no other time window (#497)
- Biased evaluation in `try_job_additions` (#572)
- Routing error with custom matrix and `-g` (#561)
- Crash on empty custom matrix (#570)
- Properly allow empty skills arrays (#586)
- Restrict `speed_factor` in the range `(0, 5]` (#591)

## [v1.10.0] - 2021-05-06

### Added

- Support for heterogeneous vehicle routing profiles (#394) (#490)
- Optional `speed_factor` key for vehicle-level tuning (#450)
- Support Valhalla as routing engine (#306)
- Report `type` for unassigned tasks in output (#469)

### Changed

- A mix of empty and non-empty `skills` arrays is allowed in input (#460)
- Formatting script updated to use version 10 of clang-format (#452)
- vroom will now read json input from stdin if no other input is specified (#457)
- Clearer error message with invalid json response from http routing request (#471)

### Deprecated

- Top-level `matrix` key should be replaced using the new `matrices` syntax (#450)

### Fixed

- Compatibility with Visual Studio 2019 (#448)
- The pd_shift operation can now insert a shipment at the end of a route (#462)
- Truncated distance value for end step (#463)
- Zero distance value for last break in open-ended route (#475)
- Multi-thread exception handling (#417, #478)

## [v1.9.0] - 2021-03-04

### Added

- Ability to choose ETA and report violations for custom routes using `-c` (#430)
- Custom route description using new `steps` key for a `vehicle` in input (#430)
- A `violations` object is reported in output at `step`, `route` and `summary` level (#430)
- `libglpk` used as an optional dependency, required for `-c` (#430)

### Changed

- Reduce computing time by refactoring `LocalSearch::try_job_additions` (#392)
- Reduce build time by refactoring includes (#425)
- Improve error message with wrong profile using libosrm (#397)
- Check for duplicate ids across tasks of the same type: `job`, `pickup`, `delivery` (#430)
- Check for duplicate ids across `break` tasks for the same vehicle (#430)
- Report `service` and `waiting_time` for all `step` objects in output (#430)
- Always report a `start` and `end` step for the route, regardless of vehicle description (#430)

### Fixed

- Rapidjson assert on invalid syntax for first vehicle (#418)

## [v1.8.0] - 2020-09-29

### Added

- Local search move removing a job in a route and adding an unassigned one (#324)
- Support for string description of vehicles and tasks (#235)
- Priority sum report in output (#390)

### Changed

- Improved job earliest/latest dates handling internally (#330)

### Fixed

- Break ordering problem (#385)
- Obvious suboptimal solution with many unassigned jobs (#319)
- Documentation mismatch (#361)
- Profile type not checked in input (#355)
- Error reported by UBSan (#371)

## [v1.7.0] - 2020-07-08

### Added

- Support for (multiple) driver breaks at vehicle level (#186)
- Dependency to `libasio`, replacing boost/asio (#325)
- More details on features and workflow in README (#335)

### Changed

- Switch to C++17 (#311)
- Use `std::optional` and drop dependency to boost/optional (#312)
- Refactor routing wrapper classes (#320)

### Deprecated

- Steps `job` key is replaced by `id` for consistency with breaks

### Removed

- Drop boost dependency (#325)

### Fixed

- Erroneous call to TSP code with amount-less shipments (#333)
- Missing propagation of ealiest/latest dates in corner case (#339)

## [v1.6.0] - 2020-02-18

### Added

- Support for pickup and delivery tasks (#274)
- `shipments` array in input (#274)
- Use https for routing requests over port 443 (#289)
- New local search operator for route exchange (#288)

### Changed

- Steps `type` in json output can also have value `pickup` and `delivery` (#274)
- Extended range for valid priority values (#287)
- Use `operator&&` for short-circuit evaluation (#293)
- Earlier local search aborts based on incompatibilities (#281)
- Travis script update (#301)

### Fixed

- Missing valid moves for intra Or-opt (#286)
- Unwanted routing engine request with 1x1 custom matrix (#291)
- Error on single-location `table` request (#295)

## [v1.5.0] - 2019-10-14

### Added

- Support for mixing independent pickups and deliveries (#241)
- `pickup` and `delivery` keys for `job` in input and for `route` and `summary` in output (#262)
- `load` key at `step` level in output (#262)
- `priority` key for jobs to gain some control on which jobs are unassigned (#246)
- `HttpWrapper` class to factor code previously duplicated across routing wrappers (#224)

### Changed

- Speed up solving by 25% for CVRP and up to 30% for VRPTW benchmark instances (#255)
- Update Travis configuration to use Ubuntu Bionic (#260)
- Cut down validity checks time (#266)

### Deprecated

- `amount` key at `job` level in input and at `summary` and `route` level in output (#262)

### Removed

- Clustering heuristics for CVRP (#267)

### Fixed

- Implicit instantiation of undefined template error for macos g++ compiler (#231)
- Parsing vehicle ids as `uint64_t` (#228)
- `osrm::EngineConfig` initialization for use with recent `libosrm` versions (#259)

## [v1.4.0] - 2019-03-26

### Added

- Optional `profile` key for vehicles to allow picking routing profile at query-time (#196)
- `-r` command-line flag for explicit routing engine choice (#196)
- Support for multiple named datasets when using `libosrm` (#181)
- Generic `vroom` namespace and several other specializations (#135)
- Support for OpenRouteService as routing engine (#204)
- Spot more job/vehicle incompatibilities derived from constraints (#201)
- Filter out irrelevant local search neighbourhoods for vehicles with disjoint job candidates (#202)
- Specific status codes by error type (#182)
- Avoid locations duplicates for matrix requests (#200)
- Nearest job route seeding option for VRPTW heuristic (#210)

### Changed

- Refactor to remove duplicate code for heuristic and local search (#176)
- Refactor to enforce naming conventions that are now explicitly stated in `CONTRIBUTING.md` (#135)
- Options `-a` and `-p` can be used to define profile-dependant servers (#196)

### Removed

- `-l` and `-m` command-line flags (#196)

### Fixed

- Missing capacity check for initialization in parallel clustering heuristic (#198)
- Segfault on job empty `time_windows` array (#221)

## [v1.3.0] - 2018-12-10

### Added

- Support for VRPTW (#113)
- CI builds using Travis (#134)
- Adjust solving depending on whether vehicles locations are all identical (#152)
- New local search operator (#164)
- Specific intra-route local search operators (#170)

### Changed

- Update `clang-format` to 6.0 for automatic code formatting (#143)
- Keys `duration` and `arrival` are no longer optional in output and based on matrix values.
- Speed up TSP solving by over 35% on all TSPLIB instances (#142)
- Speed up CVRP solving by over 65%, then another ~8% on all CVRPLIB instances (#146, #147)
- New heuristic for CVRP (#153)
- Take advantage of CVRP speed-up and new heuristic to adjust quality/computing time trade-offs (#167)
- Default exploration level set to 5 (max value)

### Fixed

- Wrong ETA with service time and no start (#148)

## [v1.2.0]

### Added

- Support for multiple vehicles
- Support for multi-dimensional capacity constraints (#74)
- Support for skills to model jobs/vehicles compatibility (#90)
- Support for user-defined matrices (#47)
- New flag `-x` to set the trade-off between computing time and exploration depth (#131)
- Provide ETA at step level in the routes, using optional service time for each job (#101, #103)
- Experimental* support to use `vroom` directly from C++ as a library (#42)
- Automatic code formatting script based on `clang-format` (#66)
- PR template

*: read "functional with no C++ API stability guarantee"

### Changed

- Update `rapidjson` to a patched `v1.1.0` (#128)
- Improve dependency handling (#78)
- Improve compilation time and switch from relative to absolute paths for includes (#108)
- Various refactors (#64, #72, #88, #106)

### Removed

- Drop Boost.Log dependency (#130)

### Fixed

- Memory leak upon `vrp` destruction (#69)
- Prevent overflows with huge costs (#50)
- Infinite loop on TSP edge case (#122)
- Various build warnings and errors with both `gcc` and `clang` (#94, #114)

## [v1.1.0]

### Added

- Support `libosrm` as of v5.4 for faster `table` and `route` queries
  (#34)
- Add contributing guidelines (#56)
- Compile also with `-std=c++11`, useful in some environments (#55)

### Changed

- Internals refactor setting up a scalable data model for future
  features (#44)
- Renamed solution indicators key in json output `solution`->`summary`
- Global cleanup with regard to coding standard (#56)

### Removed

- Drop support for TSPLIB files (#48)
- Clean unused code and heuristics

## [v1.0.0]

### Added

- Support for OSRM v5.*
- Dedicated folder for API documentation

### Changed

- New input and output json API (#30)
- Switch to [lon, lat] for all coordinates (#33)

### Removed

- Drop support for OSRM v4.*
- Flags `-s` and `-e` (see new API)

### Fixed

- Compilation trouble with rapidjson and some types (#31)
- Correct usage display obtained with `-h` (#39)

## [v0.3.1]

### Changed

- Switch to BSD 2-clause license.
- Solving TSPLIB instances does not require the `-t` flag anymore.
- Several components of the local search code can now use
  multi-threading (#26).

### Fixed

- Improve 2-opt operator for symmetric cases (#27).

## [v0.3]

### Added

- Compute optimized "open" trips with user-defined start and/or end.
- Special extra handling for asymmetric problems in the local search
  phase.
- New local search operator to improve results in specific asymmetric
  context (e.g. many locations in a dense urban area with lots of
  one-way streets).
- OSRM v4.9.* compatibility.
- Use rapidjson for json i/o (#19)
- Append the `tour` key to the solution in any case.

### Changed

- U-turns enabled when retrieving detailed route geometry from OSRM
  (#10).
- Evolution of the local-search strategy providing lower dispersion in
  solution quality and improving on worst-case solutions (overall
  worst-case on TSPLIB went from +9.56% over the optimal in v0.2 to
  +6.57% in this release).
- Core refactor for undirected graph (#13), tsp structure and tsplib
  loader (#24), heuristics, local search and 2-opt
  implementation. Results in a less intensive memory usage and faster
  computing times (on TSPLIB files, the computing times dropped by
  more than a factor of 2 on average).
- Cleanup verbose output, using Boost.Log for better display (#18).
- Switch to boost::regex for input parsing.

### Fixed

- Wrong output tour size for problems with 2 locations (#16).
- Segfault with explicit matrix in TSPLIB format (#14).
- Invalid syntax for newline at the end of input file (#17).
- Trouble with the regexes used for TSPLIB parsing (#7).
- Incorrect DIMENSION key in TSPLIB format raising stoul exception.
- Segfault for DIMENSION: 1 problem in TSPLIB format (#25).

## [v0.2]

### Added

- New loader to handle TSPLIB format, providing support for
  user-defined matrices (#2).
- Dependency on boost.

### Changed

- Switch to boost.asio for http queries handling.
- Simplified matrix implementation.
- Use of -std=c++14 flag.

### Fixed

- Socket reading issues (#1).
- Potentially incorrect request for route summary (#5).

## [v0.1]

### Added

- Solving problems with one vehicle visiting several places a.k.a
  [travelling salesman problem](https://en.wikipedia.org/wiki/Travelling_salesman_problem).
- Support matrix computation using [OSRM](http://project-osrm.org/).
- Solution output to `json` with location ordering, cost of the
  solution and execution details.
- Optional ready-to-use detailed route.
- Optional use of euclidean distance for matrix computation.
<|MERGE_RESOLUTION|>--- conflicted
+++ resolved
@@ -5,12 +5,9 @@
 ### Added
 
 - Recommendation on how to cite in publications (#943)
-<<<<<<< HEAD
-- Support for URL path in host (#966)
-=======
 - Store distance matrices (#956)
 - Default radius of 35km for OSRM snapping (#922)
->>>>>>> 679aa251
+- Support for URL path in host (#966)
 
 ### Changed
 
