# Changelog

## [Unreleased]

### Changed

<<<<<<< HEAD
- Reduce build time by refactoring includes (#425)
- Improve error message with wrong profile using libosrm (#397)

### Fixed

- Rapidjson assert on invalid syntax for first vehicle (#418)
=======
- Reduce computing time by refactoring `LocalSearch::try_job_additions` (#392)
>>>>>>> 641a5add

## [v1.8.0] - 2020-09-29

### Added

- Local search move removing a job in a route and adding an unassigned one (#324)
- Support for string description of vehicles and tasks (#235)
- Priority sum report in output (#390)

### Changed

- Improved job earliest/latest dates handling internally (#330)

### Fixed

- Break ordering problem (#385)
- Obvious suboptimal solution with many unassigned jobs (#319)
- Documentation mismatch (#361)
- Profile type not checked in input (#355)
- Error reported by UBSan (#371)

## [v1.7.0] - 2020-07-08

### Added

- Support for (multiple) driver breaks at vehicle level (#186)
- Dependency to `libasio`, replacing boost/asio (#325)
- More details on features and workflow in README (#335)

### Changed

- Switch to C++17 (#311)
- Use `std::optional` and drop dependency to boost/optional (#312)
- Refactor routing wrapper classes (#320)

### Deprecated

- Steps `job` key is replaced by `id` for consistency with breaks

### Removed

- Drop boost dependency (#325)

### Fixed

- Erroneous call to TSP code with amount-less shipments (#333)
- Missing propagation of ealiest/latest dates in corner case (#339)

## [v1.6.0] - 2020-02-18

### Added

- Support for pickup and delivery tasks (#274)
- `shipments` array in input (#274)
- Use https for routing requests over port 443 (#289)
- New local search operator for route exchange (#288)

### Changed

- Steps `type` in json output can also have value `pickup` and `delivery` (#274)
- Extended range for valid priority values (#287)
- Use `operator&&` for short-circuit evaluation (#293)
- Earlier local search aborts based on incompatibilities (#281)
- Travis script update (#301)

### Fixed

- Missing valid moves for intra Or-opt (#286)
- Unwanted routing engine request with 1x1 custom matrix (#291)
- Error on single-location `table` request (#295)

## [v1.5.0] - 2019-10-14

### Added

- Support for mixing independent pickups and deliveries (#241)
- `pickup` and `delivery` keys for `job` in input and for `route` and `summary` in output (#262)
- `load` key at `step` level in output (#262)
- `priority` key for jobs to gain some control on which jobs are unassigned (#246)
- `HttpWrapper` class to factor code previously duplicated across routing wrappers (#224)

### Changed

- Speed up solving by 25% for CVRP and up to 30% for VRPTW benchmark instances (#255)
- Update Travis configuration to use Ubuntu Bionic (#260)
- Cut down validity checks time (#266)

### Deprecated

- `amount` key at `job` level in input and at `summary` and `route` level in output (#262)

### Removed

- Clustering heuristics for CVRP (#267)

### Fixed

- Implicit instantiation of undefined template error for macos g++ compiler (#231)
- Parsing vehicle ids as `uint64_t` (#228)
- `osrm::EngineConfig` initialization for use with recent `libosrm` versions (#259)

## [v1.4.0] - 2019-03-26

### Added

- Optional `profile` key for vehicles to allow picking routing profile at query-time (#196)
- `-r` command-line flag for explicit routing engine choice (#196)
- Support for multiple named datasets when using `libosrm` (#181)
- Generic `vroom` namespace and several other specializations (#135)
- Support for OpenRouteService as routing engine (#204)
- Spot more job/vehicle incompatibilities derived from constraints (#201)
- Filter out irrelevant local search neighbourhoods for vehicles with disjoint job candidates (#202)
- Specific status codes by error type (#182)
- Avoid locations duplicates for matrix requests (#200)
- Nearest job route seeding option for VRPTW heuristic (#210)

### Changed

- Refactor to remove duplicate code for heuristic and local search (#176)
- Refactor to enforce naming conventions that are now explicitly stated in `CONTRIBUTING.md` (#135)
- Options `-a` and `-p` can be used to define profile-dependant servers (#196)

### Removed

- `-l` and `-m` command-line flags (#196)

### Fixed

- Missing capacity check for initialization in parallel clustering heuristic (#198)
- Segfault on job empty `time_windows` array (#221)

## [v1.3.0] - 2018-12-10

### Added

- Support for VRPTW (#113)
- CI builds using Travis (#134)
- Adjust solving depending on whether vehicles locations are all identical (#152)
- New local search operator (#164)
- Specific intra-route local search operators (#170)

### Changed

- Update `clang-format` to 6.0 for automatic code formatting (#143)
- Keys `duration` and `arrival` are no longer optional in output and based on matrix values.
- Speed up TSP solving by over 35% on all TSPLIB instances (#142)
- Speed up CVRP solving by over 65%, then another ~8% on all CVRPLIB instances (#146, #147)
- New heuristic for CVRP (#153)
- Take advantage of CVRP speed-up and new heuristic to adjust quality/computing time trade-offs (#167)
- Default exploration level set to 5 (max value)

### Fixed

- Wrong ETA with service time and no start (#148)

## [v1.2.0]

### Added

- Support for multiple vehicles
- Support for multi-dimensional capacity constraints (#74)
- Support for skills to model jobs/vehicles compatibility (#90)
- Support for user-defined matrices (#47)
- New flag `-x` to set the trade-off between computing time and exploration depth (#131)
- Provide ETA at step level in the routes, using optional service time for each job (#101, #103)
- Experimental* support to use `vroom` directly from C++ as a library (#42)
- Automatic code formatting script based on `clang-format` (#66)
- PR template

*: read "functional with no C++ API stability guarantee"

### Changed

- Update `rapidjson` to a patched `v1.1.0` (#128)
- Improve dependency handling (#78)
- Improve compilation time and switch from relative to absolute paths for includes (#108)
- Various refactors (#64, #72, #88, #106)

### Removed

- Drop Boost.Log dependency (#130)

### Fixed

- Memory leak upon `vrp` destruction (#69)
- Prevent overflows with huge costs (#50)
- Infinite loop on TSP edge case (#122)
- Various build warnings and errors with both `gcc` and `clang` (#94, #114)

## [v1.1.0]

### Added

- Support `libosrm` as of v5.4 for faster `table` and `route` queries
  (#34)
- Add contributing guidelines (#56)
- Compile also with `-std=c++11`, useful in some environments (#55)

### Changed

- Internals refactor setting up a scalable data model for future
  features (#44)
- Renamed solution indicators key in json output `solution`->`summary`
- Global cleanup with regard to coding standard (#56)

### Removed

- Drop support for TSPLIB files (#48)
- Clean unused code and heuristics

## [v1.0.0]

### Added

- Support for OSRM v5.*
- Dedicated folder for API documentation

### Changed

- New input and output json API (#30)
- Switch to [lon, lat] for all coordinates (#33)

### Removed

- Drop support for OSRM v4.*
- Flags `-s` and `-e` (see new API)

### Fixed

- Compilation trouble with rapidjson and some types (#31)
- Correct usage display obtained with `-h` (#39)

## [v0.3.1]

### Changed

- Switch to BSD 2-clause license.
- Solving TSPLIB instances does not require the `-t` flag anymore.
- Several components of the local search code can now use
  multi-threading (#26).

### Fixed

- Improve 2-opt operator for symmetric cases (#27).

## [v0.3]

### Added

- Compute optimized "open" trips with user-defined start and/or end.
- Special extra handling for asymmetric problems in the local search
  phase.
- New local search operator to improve results in specific asymmetric
  context (e.g. many locations in a dense urban area with lots of
  one-way streets).
- OSRM v4.9.* compatibility.
- Use rapidjson for json i/o (#19)
- Append the `tour` key to the solution in any case.

### Changed

- U-turns enabled when retrieving detailed route geometry from OSRM
  (#10).
- Evolution of the local-search strategy providing lower dispersion in
  solution quality and improving on worst-case solutions (overall
  worst-case on TSPLIB went from +9.56% over the optimal in v0.2 to
  +6.57% in this release).
- Core refactor for undirected graph (#13), tsp structure and tsplib
  loader (#24), heuristics, local search and 2-opt
  implementation. Results in a less intensive memory usage and faster
  computing times (on TSPLIB files, the computing times dropped by
  more than a factor of 2 on average).
- Cleanup verbose output, using Boost.Log for better display (#18).
- Switch to boost::regex for input parsing.

### Fixed

- Wrong output tour size for problems with 2 locations (#16).
- Segfault with explicit matrix in TSPLIB format (#14).
- Invalid syntax for newline at the end of input file (#17).
- Trouble with the regexes used for TSPLIB parsing (#7).
- Incorrect DIMENSION key in TSPLIB format raising stoul exception.
- Segfault for DIMENSION: 1 problem in TSPLIB format (#25).

## [v0.2]

### Added

- New loader to handle TSPLIB format, providing support for
  user-defined matrices (#2).
- Dependency on boost.

### Changed

- Switch to boost.asio for http queries handling.
- Simplified matrix implementation.
- Use of -std=c++14 flag.

### Fixed

- Socket reading issues (#1).
- Potentially incorrect request for route summary (#5).

## [v0.1]

### Added

- Solving problems with one vehicle visiting several places a.k.a
  [travelling salesman problem](https://en.wikipedia.org/wiki/Travelling_salesman_problem).
- Support matrix computation using [OSRM](http://project-osrm.org/).
- Solution output to `json` with location ordering, cost of the
  solution and execution details.
- Optional ready-to-use detailed route.
- Optional use of euclidean distance for matrix computation.
<|MERGE_RESOLUTION|>--- conflicted
+++ resolved
@@ -4,16 +4,13 @@
 
 ### Changed
 
-<<<<<<< HEAD
+- Reduce computing time by refactoring `LocalSearch::try_job_additions` (#392)
 - Reduce build time by refactoring includes (#425)
 - Improve error message with wrong profile using libosrm (#397)
 
 ### Fixed
 
 - Rapidjson assert on invalid syntax for first vehicle (#418)
-=======
-- Reduce computing time by refactoring `LocalSearch::try_job_additions` (#392)
->>>>>>> 641a5add
 
 ## [v1.8.0] - 2020-09-29
 
