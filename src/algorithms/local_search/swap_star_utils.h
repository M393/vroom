#ifndef SWAP_STAR_UTILS_H
#define SWAP_STAR_UTILS_H

/*

This file is part of VROOM.

Copyright (c) 2015-2022, Julien Coupey.
All rights reserved (see LICENSE).

*/

#include "structures/typedefs.h"
#include "structures/vroom/input/input.h"
#include "structures/vroom/solution_state.h"
#include "utils/helpers.h"

// This file implements an adjusted version of the SWAP* operator
// described in https://arxiv.org/abs/2012.10384, extended to support
// additional constraint checks (back-hauls and time windows).

namespace vroom {
namespace ls {

struct InsertionOption {
  Eval cost;
  Index rank;
};

using ThreeInsertions = std::array<InsertionOption, 3>;

constexpr InsertionOption no_insert = {NO_EVAL, 0};
constexpr ThreeInsertions
  empty_three_insertions({no_insert, no_insert, no_insert});

template <class Route>
ThreeInsertions find_top_3_insertions(const Input& input,
                                      Index j,
                                      const Route& r) {
  const auto& v = input.vehicles[r.vehicle_rank];

  auto best_insertions = empty_three_insertions;

  for (Index rank = 0; rank <= r.route.size(); ++rank) {
    const InsertionOption current_insert =
      {utils::addition_cost(input, j, v, r.route, rank), rank};

    if (current_insert.cost < best_insertions[2].cost) {
      if (current_insert.cost < best_insertions[1].cost) {
        if (current_insert.cost < best_insertions[0].cost) {
          best_insertions[2] = best_insertions[1];
          best_insertions[1] = best_insertions[0];
          best_insertions[0] = current_insert;
        } else {
          best_insertions[2] = best_insertions[1];
          best_insertions[1] = current_insert;
        }
      } else {
        best_insertions[2] = current_insert;
      }
    }
  }

  return best_insertions;
}

struct SwapChoice {
  Eval gain;
  Index s_rank;
  Index t_rank;
  Index insertion_in_source;
  Index insertion_in_target;
  Amount source_range_delivery;
  Amount target_range_delivery;

  SwapChoice()
    : gain(),
      s_rank(0),
      t_rank(0),
      insertion_in_source(0),
      insertion_in_target(0),
      source_range_delivery(0),
      target_range_delivery(0) {
  }

  SwapChoice(Eval gain,
             Index s_rank,
             Index t_rank,
             Index insertion_in_source,
             Index insertion_in_target)
    : gain(gain),
      s_rank(s_rank),
      t_rank(t_rank),
      insertion_in_source(insertion_in_source),
      insertion_in_target(insertion_in_target),
      source_range_delivery(0),
      target_range_delivery(0) {
  }
};

const auto SwapChoiceCmp = [](const SwapChoice& lhs, const SwapChoice& rhs) {
  return lhs.gain > rhs.gain;
};

<<<<<<< HEAD
=======
constexpr SwapChoice empty_swap_choice = {Eval(), 0, 0, 0, 0};

>>>>>>> 5f73b279
template <class Route>
bool valid_choice_for_insertion_ranks(const utils::SolutionState& sol_state,
                                      const Index s_vehicle,
                                      const Route& source,
                                      const Index t_vehicle,
                                      const Route& target,
                                      const SwapChoice& sc) {
  const auto source_job_rank = source.route[sc.s_rank];
  const auto target_job_rank = target.route[sc.t_rank];

  // Weak insertion rank begin in target route is still valid except
  // if we remove precisely the job in target that triggered this
  // value.
  bool valid =
    sol_state.weak_insertion_ranks_begin[t_vehicle][source_job_rank] ==
      sc.t_rank + 1 or
    sol_state.weak_insertion_ranks_begin[t_vehicle][source_job_rank] <=
      sc.insertion_in_target;

  // Weak insertion rank end in target route is still valid except if
  // we remove precisely the job in target that triggered this value.
  valid =
    valid && (sol_state.weak_insertion_ranks_end[t_vehicle][source_job_rank] ==
                sc.t_rank + 1 or
              sc.insertion_in_target <
                sol_state.weak_insertion_ranks_end[t_vehicle][source_job_rank]);

  // Weak insertion rank begin in source route is still valid except
  // if we remove precisely the job in source that triggered this
  // value.
  valid = valid &&
          (sol_state.weak_insertion_ranks_begin[s_vehicle][target_job_rank] ==
             sc.s_rank + 1 or
           sol_state.weak_insertion_ranks_begin[s_vehicle][target_job_rank] <=
             sc.insertion_in_source);

  // Weak insertion rank end in source route is still valid except if
  // we remove precisely the job in source that triggered this value.
  valid =
    valid && (sol_state.weak_insertion_ranks_end[s_vehicle][target_job_rank] ==
                sc.s_rank + 1 or
              sc.insertion_in_source <
                sol_state.weak_insertion_ranks_end[s_vehicle][target_job_rank]);

  // If t_rank is greater or equal to insertion_in_target, then strong
  // insertion rank end is still valid when removing in target.
  valid =
    valid && (sc.t_rank < sc.insertion_in_target or
              sc.insertion_in_target <
                sol_state.insertion_ranks_end[t_vehicle][source_job_rank]);

  // If s_rank is greater or equal to insertion_in_source, then strong
  // insertion rank end is still valid when removing in source.
  valid =
    valid && (sc.s_rank < sc.insertion_in_source or
              sc.insertion_in_source <
                sol_state.insertion_ranks_end[s_vehicle][target_job_rank]);

  // If t_rank is strictly lower than insertion_in_target, then strong
  // insertion rank begin is still valid when removing in target.
  valid =
    valid && (sc.t_rank >= sc.insertion_in_target or
              sol_state.insertion_ranks_begin[t_vehicle][source_job_rank] <=
                sc.insertion_in_target);

  // If s_rank is strictly lower than insertion_in_source, then strong
  // insertion rank begin is still valid when removing in source.
  valid =
    valid && (sc.s_rank >= sc.insertion_in_source or
              sol_state.insertion_ranks_begin[s_vehicle][target_job_rank] <=
                sc.insertion_in_source);

  return valid;
}

struct InsertionRange {
  std::vector<Index> range;
  Index first_rank;
  Index last_rank;
};

// Compute insertion range in source route when removing job at s_rank
// and adding job at job_rank in source route at insertion_rank.
inline InsertionRange get_insert_range(const std::vector<Index>& s_route,
                                       Index s_rank,
                                       Index job_rank,
                                       Index insertion_rank) {
  InsertionRange insert;
  if (s_rank == insertion_rank) {
    insert.range.push_back(job_rank);
    insert.first_rank = s_rank;
    insert.last_rank = s_rank + 1;
  } else {
    if (s_rank < insertion_rank) {
      std::copy(s_route.begin() + s_rank + 1,
                s_route.begin() + insertion_rank,
                std::back_inserter(insert.range));
      insert.range.push_back(job_rank);
      insert.first_rank = s_rank;
      insert.last_rank = insertion_rank;
    } else {
      insert.range.push_back(job_rank);
      std::copy(s_route.begin() + insertion_rank,
                s_route.begin() + s_rank,
                std::back_inserter(insert.range));
      insert.first_rank = insertion_rank;
      insert.last_rank = s_rank + 1;
    }
  }

  return insert;
}

template <class Route>
SwapChoice compute_best_swap_star_choice(const Input& input,
                                         const utils::SolutionState& sol_state,
                                         const Index s_vehicle,
                                         const Route& source,
                                         const Index t_vehicle,
                                         const Route& target,
                                         const Eval& best_known_gain) {
  // Preprocessing phase.
  std::unordered_map<Index, ThreeInsertions> top_insertions_in_target;
  for (unsigned s_rank = 0; s_rank < source.route.size(); ++s_rank) {
    const auto source_job_rank = source.route[s_rank];

    if (input.jobs[source_job_rank].type == JOB_TYPE::SINGLE and
        input.vehicle_ok_with_job(t_vehicle, source_job_rank)) {
      top_insertions_in_target[s_rank] =
        find_top_3_insertions(input, source_job_rank, target);
    }
  }

  std::unordered_map<Index, ThreeInsertions> top_insertions_in_source;
  for (unsigned t_rank = 0; t_rank < target.route.size(); ++t_rank) {
    const auto target_job_rank = target.route[t_rank];

    if (input.jobs[target_job_rank].type == JOB_TYPE::SINGLE and
        input.vehicle_ok_with_job(s_vehicle, target_job_rank)) {
      top_insertions_in_source[t_rank] =
        find_top_3_insertions(input, target_job_rank, source);
    }
  }

  // Search phase.
<<<<<<< HEAD
  SwapChoice best_choice;
=======
  auto best_choice = empty_swap_choice;
>>>>>>> 5f73b279
  Eval best_gain = best_known_gain;

  const auto& s_v = input.vehicles[s_vehicle];
  const auto& t_v = input.vehicles[t_vehicle];

  const auto s_travel_time = sol_state.route_evals[s_vehicle].duration;
  const auto t_travel_time = sol_state.route_evals[t_vehicle].duration;

  const auto& s_delivery_margin = source.delivery_margin();
  const auto& s_pickup_margin = source.pickup_margin();
  const auto& t_delivery_margin = target.delivery_margin();
  const auto& t_pickup_margin = target.pickup_margin();

  for (const auto& s_element : top_insertions_in_target) {
    const auto s_rank = s_element.first;
    const auto& target_insertions = s_element.second;

    // sol_state.node_gains contains the Delta value we're looking for
    // except in the case of a single-step route with a start and end,
    // where the start->end cost is not accounted for.
    const auto source_start_end_cost =
      (source.size() == 1 and s_v.has_start() and s_v.has_end())
        ? s_v.eval(s_v.start.value().index(), s_v.end.value().index())
        : Eval();
    const auto source_delta =
      sol_state.node_gains[s_vehicle][s_rank] - source_start_end_cost;

    for (const auto& t_element : top_insertions_in_source) {
      const auto t_rank = t_element.first;
      const auto& source_insertions = t_element.second;

      // Same as above.
      const auto target_start_end_cost =
        (target.size() == 1 and t_v.has_start() and t_v.has_end())
          ? t_v.eval(t_v.start.value().index(), t_v.end.value().index())
          : Eval();
      const auto target_delta =
        sol_state.node_gains[t_vehicle][t_rank] - target_start_end_cost;

      const auto target_in_place_delta =
        utils::in_place_delta_cost(input,
                                   source.route[s_rank],
                                   t_v,
                                   target.route,
                                   t_rank);

      const auto source_in_place_delta =
        utils::in_place_delta_cost(input,
                                   target.route[t_rank],
                                   s_v,
                                   source.route,
                                   s_rank);

      std::vector<SwapChoice> swap_choice_options;

      // Options for in-place insertion in source route include
      // in-place insertion in target route and other relevant
      // positions from target_insertions.
      const Eval in_place_s_gain = source_delta - source_in_place_delta;
      const Eval in_place_t_gain = target_delta - target_in_place_delta;

      Eval current_gain = in_place_s_gain + in_place_t_gain;

      if (s_v.ok_for_travel_time(s_travel_time - in_place_s_gain.duration)) {
        // Only bother further checking in-place insertion in source
        // route if max travel time constraint is OK.
        if (current_gain > best_gain and
<<<<<<< HEAD
            t_travel_time <= t_v.max_travel_time + in_place_t_gain.duration) {
          SwapChoice sc(current_gain, s_rank, t_rank, s_rank, t_rank);
=======
            t_v.ok_for_travel_time(t_travel_time - in_place_t_gain.duration)) {
          SwapChoice sc({current_gain, s_rank, t_rank, s_rank, t_rank});
>>>>>>> 5f73b279
          if (valid_choice_for_insertion_ranks(sol_state,
                                               s_vehicle,
                                               source,
                                               t_vehicle,
                                               target,
                                               sc)) {
            swap_choice_options.push_back(std::move(sc));
          }
        }

        for (const auto& ti : target_insertions) {
          if ((ti.rank != t_rank) and (ti.rank != t_rank + 1) and
              (ti.cost != NO_EVAL)) {
            const Eval t_gain = target_delta - ti.cost;
            current_gain = in_place_s_gain + t_gain;
            if (current_gain > best_gain and
<<<<<<< HEAD
                t_travel_time <= t_v.max_travel_time + t_gain.duration) {
              SwapChoice sc(current_gain, s_rank, t_rank, s_rank, ti.rank);
=======
                t_v.ok_for_travel_time(t_travel_time - t_gain.duration)) {
              SwapChoice sc({current_gain, s_rank, t_rank, s_rank, ti.rank});
>>>>>>> 5f73b279
              if (valid_choice_for_insertion_ranks(sol_state,
                                                   s_vehicle,
                                                   source,
                                                   t_vehicle,
                                                   target,
                                                   sc)) {
                swap_choice_options.push_back(std::move(sc));
              }
            }
          }
        }
      }

      // Options for other relevant positions for insertion in source
      // route (from source_insertions) include in-place insertion in
      // target route and other relevant positions from
      // target_insertions.
      for (const auto& si : source_insertions) {
        if ((si.rank != s_rank) and (si.rank != s_rank + 1) and
            (si.cost != NO_EVAL)) {
          const Eval s_gain = source_delta - si.cost;

          if (!s_v.ok_for_travel_time(s_travel_time - s_gain.duration)) {
            // Don't bother further checking if max travel time
            // constraint is violated for source route.
            continue;
          }

          current_gain = s_gain + in_place_t_gain;
          if (current_gain > best_gain and
<<<<<<< HEAD
              t_travel_time <= t_v.max_travel_time + in_place_t_gain.duration) {
            SwapChoice sc(current_gain, s_rank, t_rank, si.rank, t_rank);
=======
              t_v.ok_for_travel_time(t_travel_time -
                                     in_place_t_gain.duration)) {
            SwapChoice sc({current_gain, s_rank, t_rank, si.rank, t_rank});
>>>>>>> 5f73b279
            if (valid_choice_for_insertion_ranks(sol_state,
                                                 s_vehicle,
                                                 source,
                                                 t_vehicle,
                                                 target,
                                                 sc)) {
              swap_choice_options.push_back(std::move(sc));
            }
          }

          for (const auto& ti : target_insertions) {
            if ((ti.rank != t_rank) and (ti.rank != t_rank + 1) and
                (ti.cost != NO_EVAL)) {
              const Eval t_gain = target_delta - ti.cost;
              current_gain = s_gain + t_gain;
              if (current_gain > best_gain and
<<<<<<< HEAD
                  t_travel_time <= t_v.max_travel_time + t_gain.duration) {
                SwapChoice sc(current_gain, s_rank, t_rank, si.rank, ti.rank);
=======
                  t_v.ok_for_travel_time(t_travel_time - t_gain.duration)) {
                SwapChoice sc({current_gain, s_rank, t_rank, si.rank, ti.rank});
>>>>>>> 5f73b279
                if (valid_choice_for_insertion_ranks(sol_state,
                                                     s_vehicle,
                                                     source,
                                                     t_vehicle,
                                                     target,
                                                     sc)) {
                  swap_choice_options.push_back(std::move(sc));
                }
              }
            }
          }
        }
      }

      std::sort(swap_choice_options.begin(),
                swap_choice_options.end(),
                SwapChoiceCmp);

      assert(swap_choice_options.size() <= 16);

      for (const auto& sc : swap_choice_options) {
        // Browse interesting options by decreasing gain and check for
        // validity.

        // Early abort on invalid capacity bounds.
        const auto s_index = source.route[sc.s_rank];
        const auto& s_delivery = input.jobs[s_index].delivery;
        const auto& s_pickup = input.jobs[s_index].pickup;
        const auto t_index = target.route[sc.t_rank];
        const auto& t_delivery = input.jobs[t_index].delivery;
        const auto& t_pickup = input.jobs[t_index].pickup;

        if (!(t_delivery <= s_delivery_margin + s_delivery) or
            !(t_pickup <= s_pickup_margin + s_pickup) or
            !(s_delivery <= t_delivery_margin + t_delivery) or
            !(s_pickup <= t_pickup_margin + t_pickup)) {
          continue;
        }

        const auto s_insert = get_insert_range(source.route,
                                               s_rank,
                                               target.route[t_rank],
                                               sc.insertion_in_source);

        Amount source_pickup = input.zero_amount();
        Amount source_delivery = input.zero_amount();
        for (auto i : s_insert.range) {
          const auto& job = input.jobs[i];
          if (job.type == JOB_TYPE::SINGLE) {
            source_pickup += job.pickup;
            source_delivery += job.delivery;
          }
        }

        bool source_valid =
          source.is_valid_addition_for_capacity_margins(input,
                                                        source_pickup,
                                                        source_delivery,
                                                        s_insert.first_rank,
                                                        s_insert.last_rank);

        source_valid =
          source_valid &&
          source
            .is_valid_addition_for_capacity_inclusion(input,
                                                      source_delivery,
                                                      s_insert.range.begin(),
                                                      s_insert.range.end(),
                                                      s_insert.first_rank,
                                                      s_insert.last_rank);

        source_valid = source_valid &&
                       source.is_valid_addition_for_tw(input,
                                                       source_delivery,
                                                       s_insert.range.begin(),
                                                       s_insert.range.end(),
                                                       s_insert.first_rank,
                                                       s_insert.last_rank);

        if (source_valid) {
          const auto t_insert = get_insert_range(target.route,
                                                 t_rank,
                                                 source.route[s_rank],
                                                 sc.insertion_in_target);

          Amount target_pickup = input.zero_amount();
          Amount target_delivery = input.zero_amount();
          for (auto i : t_insert.range) {
            const auto& job = input.jobs[i];
            if (job.type == JOB_TYPE::SINGLE) {
              target_pickup += job.pickup;
              target_delivery += job.delivery;
            }
          }

          bool target_valid =
            target.is_valid_addition_for_capacity_margins(input,
                                                          target_pickup,
                                                          target_delivery,
                                                          t_insert.first_rank,
                                                          t_insert.last_rank);

          target_valid =
            target_valid &&
            target
              .is_valid_addition_for_capacity_inclusion(input,
                                                        target_delivery,
                                                        t_insert.range.begin(),
                                                        t_insert.range.end(),
                                                        t_insert.first_rank,
                                                        t_insert.last_rank);

          target_valid = target_valid &&
                         target.is_valid_addition_for_tw(input,
                                                         target_delivery,
                                                         t_insert.range.begin(),
                                                         t_insert.range.end(),
                                                         t_insert.first_rank,
                                                         t_insert.last_rank);

          if (target_valid) {
            best_gain = sc.gain;
            best_choice = sc;
            best_choice.source_range_delivery = source_delivery;
            best_choice.target_range_delivery = target_delivery;
            // Options are ordered by decreasing gain so we stop at
            // the first valid one.
            break;
          }
        }
      }
    }
  }

  return best_choice;
}

} // namespace ls
} // namespace vroom

#endif<|MERGE_RESOLUTION|>--- conflicted
+++ resolved
@@ -102,11 +102,8 @@
   return lhs.gain > rhs.gain;
 };
 
-<<<<<<< HEAD
-=======
-constexpr SwapChoice empty_swap_choice = {Eval(), 0, 0, 0, 0};
-
->>>>>>> 5f73b279
+const SwapChoice empty_swap_choice = {Eval(), 0, 0, 0, 0};
+
 template <class Route>
 bool valid_choice_for_insertion_ranks(const utils::SolutionState& sol_state,
                                       const Index s_vehicle,
@@ -252,11 +249,7 @@
   }
 
   // Search phase.
-<<<<<<< HEAD
-  SwapChoice best_choice;
-=======
   auto best_choice = empty_swap_choice;
->>>>>>> 5f73b279
   Eval best_gain = best_known_gain;
 
   const auto& s_v = input.vehicles[s_vehicle];
@@ -324,13 +317,8 @@
         // Only bother further checking in-place insertion in source
         // route if max travel time constraint is OK.
         if (current_gain > best_gain and
-<<<<<<< HEAD
-            t_travel_time <= t_v.max_travel_time + in_place_t_gain.duration) {
+            t_v.ok_for_travel_time(t_travel_time - in_place_t_gain.duration)) {
           SwapChoice sc(current_gain, s_rank, t_rank, s_rank, t_rank);
-=======
-            t_v.ok_for_travel_time(t_travel_time - in_place_t_gain.duration)) {
-          SwapChoice sc({current_gain, s_rank, t_rank, s_rank, t_rank});
->>>>>>> 5f73b279
           if (valid_choice_for_insertion_ranks(sol_state,
                                                s_vehicle,
                                                source,
@@ -347,13 +335,8 @@
             const Eval t_gain = target_delta - ti.cost;
             current_gain = in_place_s_gain + t_gain;
             if (current_gain > best_gain and
-<<<<<<< HEAD
-                t_travel_time <= t_v.max_travel_time + t_gain.duration) {
+                t_v.ok_for_travel_time(t_travel_time - t_gain.duration)) {
               SwapChoice sc(current_gain, s_rank, t_rank, s_rank, ti.rank);
-=======
-                t_v.ok_for_travel_time(t_travel_time - t_gain.duration)) {
-              SwapChoice sc({current_gain, s_rank, t_rank, s_rank, ti.rank});
->>>>>>> 5f73b279
               if (valid_choice_for_insertion_ranks(sol_state,
                                                    s_vehicle,
                                                    source,
@@ -384,14 +367,9 @@
 
           current_gain = s_gain + in_place_t_gain;
           if (current_gain > best_gain and
-<<<<<<< HEAD
-              t_travel_time <= t_v.max_travel_time + in_place_t_gain.duration) {
-            SwapChoice sc(current_gain, s_rank, t_rank, si.rank, t_rank);
-=======
               t_v.ok_for_travel_time(t_travel_time -
                                      in_place_t_gain.duration)) {
-            SwapChoice sc({current_gain, s_rank, t_rank, si.rank, t_rank});
->>>>>>> 5f73b279
+            SwapChoice sc(current_gain, s_rank, t_rank, si.rank, t_rank);
             if (valid_choice_for_insertion_ranks(sol_state,
                                                  s_vehicle,
                                                  source,
@@ -408,13 +386,8 @@
               const Eval t_gain = target_delta - ti.cost;
               current_gain = s_gain + t_gain;
               if (current_gain > best_gain and
-<<<<<<< HEAD
-                  t_travel_time <= t_v.max_travel_time + t_gain.duration) {
+                  t_v.ok_for_travel_time(t_travel_time - t_gain.duration)) {
                 SwapChoice sc(current_gain, s_rank, t_rank, si.rank, ti.rank);
-=======
-                  t_v.ok_for_travel_time(t_travel_time - t_gain.duration)) {
-                SwapChoice sc({current_gain, s_rank, t_rank, si.rank, ti.rank});
->>>>>>> 5f73b279
                 if (valid_choice_for_insertion_ranks(sol_state,
                                                      s_vehicle,
                                                      source,
