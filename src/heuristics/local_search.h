--- conflicted
+++ resolved
@@ -33,16 +33,9 @@
   std::vector<index_t> _edges;
 
 public:
-
-<<<<<<< HEAD
   local_search(const matrix<distance_t>& matrix,
                bool is_symmetric_matrix,
-               const std::list<index_t>& tour,
-               bool verbose);
-=======
-  local_search(const tsp& problem,
                const std::list<index_t>& tour);
->>>>>>> 1bf20957
 
   distance_t relocate_step();
 
