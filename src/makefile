# This file is part of VROOM.
#
# Copyright (c) 2015-2022, Julien Coupey.
# All rights reserved (see LICENSE).

# Variables.
CXX ?= g++
<<<<<<< HEAD
CXXFLAGS = -MMD -MP -I. -std=c++17 -Wextra -Wpedantic -Wall -O3 -DASIO_STANDALONE -DLOG_LS_OPERATORS
LDLIBS = -lpthread -lssl -lcrypto
=======
USE_ROUTING ?= true
CXXFLAGS = -MMD -MP -I. -std=c++17 -Wextra -Wpedantic -Wall -O3 -DASIO_STANDALONE -DUSE_ROUTING=$(USE_ROUTING)
LDLIBS = -lpthread
>>>>>>> 39438be9

# Using all cpp files in current directory.
MAIN = ../bin/vroom
LIB = ../lib/libvroom.a
SRC = $(wildcard *.cpp)\
			$(wildcard ./algorithms/*.cpp)\
			$(wildcard ./algorithms/*/*.cpp)\
			$(wildcard ./routing/*.cpp)\
			$(wildcard ./problems/*.cpp)\
			$(wildcard ./problems/*/*.cpp)\
			$(wildcard ./problems/*/*/*.cpp)\
			$(wildcard ./structures/generic/*.cpp)\
			$(wildcard ./structures/vroom/*.cpp)\
			$(wildcard ./structures/vroom/input/*.cpp)\
			$(wildcard ./structures/vroom/solution/*.cpp)\
			$(wildcard ./structures/*.cpp)\
			$(wildcard ./utils/*.cpp)

# Remove routing if we don't require it
ifeq ($(USE_ROUTING),false)
	SRC := $(filter-out $(wildcard ./routing/*.cpp), $(SRC))
else
	LDLIBS += -lssl -lcrypto

	# Checking for libosrm
	ifeq ($(shell pkg-config --exists libosrm && echo 1),1)
		LDLIBS += $(shell pkg-config --libs libosrm) -lboost_system -lboost_filesystem -lboost_iostreams -lboost_thread -lrt -ltbb
		LIBOSRMFLAGS = $(shell pkg-config --cflags libosrm)
		CXXFLAGS += $(filter-out -std=c++14, $(LIBOSRMFLAGS)) -D USE_LIBOSRM=true
	else
		SRC := $(filter-out ./routing/libosrm_wrapper.cpp, $(SRC))
	endif
endif

# Checking for libglpk based on whether the header file is found as
# glpk does not provide a pkg-config setup.
GLPK_HEADER := $(strip $(wildcard /usr/include/glpk.h))
ifeq ($(GLPK_HEADER),)
	SRC := $(filter-out ./algorithms/validation/check.cpp, $(SRC))
	SRC := $(filter-out ./algorithms/validation/choose_ETA.cpp, $(SRC))
else
	LDLIBS += -lglpk
	CXXFLAGS += -D USE_LIBGLPK=true
endif

OBJ = $(SRC:.cpp=.o)
DEPS = $(SRC:.cpp=.d)

# Main target.
all : $(MAIN) $(LIB)

# Shared target, for creating Position Independent Code (PIC)
shared : CXXFLAGS += -fPIC
shared : all

$(MAIN) : $(OBJ) main.o
	mkdir -p $(@D)
	$(CXX) $(CXXFLAGS) -o $@ $^ $(LDLIBS)

$(LIB) : $(OBJ)
	mkdir -p $(@D)
	$(AR) cr $@ $^

# Building .o files.
%.o : %.cpp
	$(CXX) $(CXXFLAGS) -c $< -o $@

-include ${DEPS}

clean :
	$(RM) $(OBJ) $(DEPS)
	$(RM) $(MAIN)
	$(RM) $(LIB)<|MERGE_RESOLUTION|>--- conflicted
+++ resolved
@@ -5,14 +5,9 @@
 
 # Variables.
 CXX ?= g++
-<<<<<<< HEAD
-CXXFLAGS = -MMD -MP -I. -std=c++17 -Wextra -Wpedantic -Wall -O3 -DASIO_STANDALONE -DLOG_LS_OPERATORS
-LDLIBS = -lpthread -lssl -lcrypto
-=======
 USE_ROUTING ?= true
-CXXFLAGS = -MMD -MP -I. -std=c++17 -Wextra -Wpedantic -Wall -O3 -DASIO_STANDALONE -DUSE_ROUTING=$(USE_ROUTING)
+CXXFLAGS = -MMD -MP -I. -std=c++17 -Wextra -Wpedantic -Wall -O3 -DASIO_STANDALONE -DUSE_ROUTING=$(USE_ROUTING) -DLOG_LS_OPERATORS
 LDLIBS = -lpthread
->>>>>>> 39438be9
 
 # Using all cpp files in current directory.
 MAIN = ../bin/vroom
