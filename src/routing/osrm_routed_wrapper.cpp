--- conflicted
+++ resolved
@@ -27,12 +27,8 @@
 OsrmRoutedWrapper::build_query(const std::vector<Location>& locations,
                                const std::string& service) const {
   // Building query for osrm-routed
-<<<<<<< HEAD
   std::string query = "GET /" + _server.path + service;
 
-=======
-  std::string query = "GET /" + service;
->>>>>>> 679aa251
   query += "/v1/" + profile + "/";
 
   // Build query part for snapping restriction.
