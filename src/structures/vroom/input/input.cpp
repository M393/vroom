/*

This file is part of VROOM.

Copyright (c) 2015-2021, Julien Coupey.
All rights reserved (see LICENSE).

*/

#include <mutex>
#include <thread>

#if USE_LIBOSRM
#include "osrm/exception.hpp"
#endif

#include "algorithms/validation/check.h"
#include "problems/cvrp/cvrp.h"
#include "problems/vrptw/vrptw.h"
#if USE_LIBOSRM
#include "routing/libosrm_wrapper.h"
#endif
#include "routing/ors_wrapper.h"
#include "routing/osrm_routed_wrapper.h"
#include "routing/valhalla_wrapper.h"
#include "structures/vroom/input/input.h"
#include "utils/helpers.h"

namespace vroom {

Input::Input(unsigned amount_size, const io::Servers& servers, ROUTER router)
  : _start_loading(std::chrono::high_resolution_clock::now()),
    _no_addition_yet(true),
    _has_TW(false),
    _homogeneous_locations(true),
    _homogeneous_profiles(true),
    _geometry(false),
    _has_jobs(false),
    _has_shipments(false),
    _cost_upper_bound(0),
    _max_matrices_used_index(0),
    _all_locations_have_coords(true),
    _amount_size(amount_size),
    _zero(_amount_size),
    _servers(servers),
    _router(router) {
}

void Input::set_geometry(bool geometry) {
  _geometry = geometry;
}

void Input::add_routing_wrapper(const std::string& profile) {
  assert(std::find_if(_routing_wrappers.begin(),
                      _routing_wrappers.end(),
                      [&](const auto& wr) { return wr->profile == profile; }) ==
         _routing_wrappers.end());

  auto& routing_wrapper = _routing_wrappers.emplace_back();

  switch (_router) {
  case ROUTER::OSRM: {
    // Use osrm-routed.
    auto search = _servers.find(profile);
    if (search == _servers.end()) {
      throw Exception(ERROR::INPUT, "Invalid profile: " + profile + ".");
    }
    routing_wrapper =
      std::make_unique<routing::OsrmRoutedWrapper>(profile, search->second);
  } break;
  case ROUTER::LIBOSRM:
#if USE_LIBOSRM
    // Use libosrm.
    try {
      routing_wrapper = std::make_unique<routing::LibosrmWrapper>(profile);
    } catch (const osrm::exception& e) {
      throw Exception(ERROR::ROUTING, "Invalid profile: " + profile);
    }
#else
    // Attempt to use libosrm while compiling without it.
    throw Exception(ERROR::ROUTING,
                    "VROOM compiled without libosrm installed.");
#endif
    break;
  case ROUTER::ORS: {
    // Use ORS http wrapper.
    auto search = _servers.find(profile);
    if (search == _servers.end()) {
      throw Exception(ERROR::INPUT, "Invalid profile: " + profile + ".");
    }
    routing_wrapper =
      std::make_unique<routing::OrsWrapper>(profile, search->second);
  } break;
  case ROUTER::VALHALLA: {
    // Use Valhalla http wrapper.
    auto search = _servers.find(profile);
    if (search == _servers.end()) {
      throw Exception(ERROR::INPUT, "Invalid profile: " + profile + ".");
    }
    routing_wrapper =
      std::make_unique<routing::ValhallaWrapper>(profile, search->second);
  } break;
  }
}

void Input::check_job(Job& job) {
  // Ensure delivery size consistency.
  const auto& delivery_size = job.delivery.size();
  if (delivery_size != _amount_size) {
    throw Exception(ERROR::INPUT,
                    "Inconsistent delivery length: " +
                      std::to_string(delivery_size) + " instead of " +
                      std::to_string(_amount_size) + '.');
  }

  // Ensure pickup size consistency.
  const auto& pickup_size = job.pickup.size();
  if (pickup_size != _amount_size) {
    throw Exception(ERROR::INPUT,
                    "Inconsistent pickup length: " +
                      std::to_string(pickup_size) + " instead of " +
                      std::to_string(_amount_size) + '.');
  }

  // Ensure that location index are either always or never provided.
  bool has_location_index = job.location.user_index();
  if (_no_addition_yet) {
    _no_addition_yet = false;
    _has_custom_location_index = has_location_index;
  } else {
    if (_has_custom_location_index != has_location_index) {
      throw Exception(ERROR::INPUT, "Missing location index.");
    }
  }

  // Check for time-windows and skills.
  _has_TW = _has_TW || (!(job.tws.size() == 1) or !job.tws[0].is_default());
  _has_skills = _has_skills || !job.skills.empty();

  if (!job.location.user_index()) {
    // Index of job in the matrices is not specified in input, check
    // for already stored location or assign new index.
    auto search = _locations_to_index.find(job.location);
    if (search != _locations_to_index.end()) {
      // Using stored index for existing location.
      job.location.set_index(search->second);
    } else {
      // Append new location and store corresponding index.
      auto new_index = _locations.size();
      job.location.set_index(new_index);
      _locations.push_back(job.location);
      _locations_to_index.insert(std::make_pair(job.location, new_index));
    }
  } else {
    // All jobs have a location_index in input, we only store
    // locations in case one profile matrix is not provided in input
    // and need to be computed.
    auto search = _locations_to_index.find(job.location);
    if (search == _locations_to_index.end()) {
      _locations.push_back(job.location);
      _locations_to_index.insert(
        std::make_pair(job.location, _locations.size() - 1));
    }
  }

  _matrices_used_index.insert(job.index());
  _max_matrices_used_index = std::max(_max_matrices_used_index, job.index());
  _all_locations_have_coords =
    _all_locations_have_coords && job.location.has_coordinates();
}

void Input::add_job(const Job& job) {
  if (job.type != JOB_TYPE::SINGLE) {
    throw Exception(ERROR::INPUT, "Wrong job type.");
  }
  if (job_id_to_rank.find(job.id) != job_id_to_rank.end()) {
    throw Exception(ERROR::INPUT,
                    "Duplicate job id: " + std::to_string(job.id) + ".");
  }
  job_id_to_rank[job.id] = jobs.size();
  jobs.push_back(job);
  check_job(jobs.back());
  _has_jobs = true;
}

void Input::add_shipment(const Job& pickup, const Job& delivery) {
  if (pickup.priority != delivery.priority) {
    throw Exception(ERROR::INPUT, "Inconsistent shipment priority.");
  }
  if (!(pickup.pickup == delivery.delivery)) {
    throw Exception(ERROR::INPUT, "Inconsistent shipment amount.");
  }
  if (pickup.skills.size() != delivery.skills.size()) {
    throw Exception(ERROR::INPUT, "Inconsistent shipment skills.");
  }
  for (const auto s : pickup.skills) {
    if (delivery.skills.find(s) == delivery.skills.end()) {
      throw Exception(ERROR::INPUT, "Inconsistent shipment skills.");
    }
  }

  if (pickup.type != JOB_TYPE::PICKUP) {
    throw Exception(ERROR::INPUT, "Wrong pickup type.");
  }
  if (pickup_id_to_rank.find(pickup.id) != pickup_id_to_rank.end()) {
    throw Exception(ERROR::INPUT,
                    "Duplicate pickup id: " + std::to_string(pickup.id) + ".");
  }
  pickup_id_to_rank[pickup.id] = jobs.size();
  jobs.push_back(pickup);
  check_job(jobs.back());

  if (delivery.type != JOB_TYPE::DELIVERY) {
    throw Exception(ERROR::INPUT, "Wrong delivery type.");
  }
  if (delivery_id_to_rank.find(delivery.id) != delivery_id_to_rank.end()) {
    throw Exception(ERROR::INPUT,
                    "Duplicate delivery id: " + std::to_string(delivery.id) +
                      ".");
  }
  delivery_id_to_rank[delivery.id] = jobs.size();
  jobs.push_back(delivery);
  check_job(jobs.back());
  _has_shipments = true;
}

void Input::add_vehicle(const Vehicle& vehicle) {
  vehicles.push_back(vehicle);

  auto& current_v = vehicles.back();

  // Ensure amount size consistency.
  const auto& vehicle_amount_size = current_v.capacity.size();
  if (vehicle_amount_size != _amount_size) {
    throw Exception(ERROR::INPUT,
                    "Inconsistent capacity length: " +
                      std::to_string(vehicle_amount_size) + " instead of " +
                      std::to_string(_amount_size) + '.');
  }

  // Check for time-windows and skills.
  _has_TW = _has_TW || !vehicle.tw.is_default() || !vehicle.breaks.empty();
  _has_skills = _has_skills || !current_v.skills.empty();

  bool has_location_index = false;
  if (current_v.has_start()) {
    auto& start_loc = current_v.start.value();

    has_location_index = start_loc.user_index();

    if (!start_loc.user_index()) {
      // Index of start in the matrices is not specified in input,
      // check for already stored location or assign new index.
      assert(start_loc.has_coordinates());
      auto search = _locations_to_index.find(start_loc);
      if (search != _locations_to_index.end()) {
        // Using stored index for existing location.
        start_loc.set_index(search->second);
      } else {
        // Append new location and store corresponding index.
        auto new_index = _locations.size();
        start_loc.set_index(new_index);
        _locations.push_back(start_loc);
        _locations_to_index.insert(std::make_pair(start_loc, new_index));
      }
    } else {
      // All starts have a location_index in input, we only store
      // locations in case one profile matrix is not provided in input
      // and need to be computed.
      auto search = _locations_to_index.find(start_loc);
      if (search == _locations_to_index.end()) {
        _locations.push_back(start_loc);
        _locations_to_index.insert(
          std::make_pair(start_loc, _locations.size() - 1));
      }
    }

    _matrices_used_index.insert(start_loc.index());
    _max_matrices_used_index =
      std::max(_max_matrices_used_index, start_loc.index());
    _all_locations_have_coords =
      _all_locations_have_coords && start_loc.has_coordinates();
  }

  if (current_v.has_end()) {
    auto& end_loc = current_v.end.value();

    if (current_v.has_start() and
        (has_location_index != end_loc.user_index())) {
      // Start and end provided in a non-consistent manner with regard
      // to location index definition.
      throw Exception(ERROR::INPUT, "Missing start_index or end_index.");
    }

    has_location_index = end_loc.user_index();

    if (!end_loc.user_index()) {
      // Index of this end in the matrix was not specified upon
      // vehicle creation.
      assert(end_loc.has_coordinates());
      auto search = _locations_to_index.find(end_loc);
      if (search != _locations_to_index.end()) {
        // Using stored index for existing location.
        end_loc.set_index(search->second);
      } else {
        // Append new location and store corresponding index.
        auto new_index = _locations.size();
        end_loc.set_index(new_index);
        _locations.push_back(end_loc);
        _locations_to_index.insert(std::make_pair(end_loc, new_index));
      }
    } else {
      // All ends have a location_index in input, we only store
      // locations in case one profile matrix is not provided in input
      // and need to be computed.
      auto search = _locations_to_index.find(end_loc);
      if (search == _locations_to_index.end()) {
        _locations.push_back(end_loc);
        _locations_to_index.insert(
          std::make_pair(end_loc, _locations.size() - 1));
      }
    }

    _matrices_used_index.insert(end_loc.index());
    _max_matrices_used_index =
      std::max(_max_matrices_used_index, end_loc.index());
    _all_locations_have_coords =
      _all_locations_have_coords && end_loc.has_coordinates();
  }

  // Ensure that skills or location index are either always or never
  // provided.
  if (_no_addition_yet) {
    _has_skills = !current_v.skills.empty();
    _no_addition_yet = false;
    _has_custom_location_index = has_location_index;
  } else {
    if (_has_skills != !current_v.skills.empty()) {
      throw Exception(ERROR::INPUT, "Missing skills.");
    }
    if (_has_custom_location_index != has_location_index) {
      throw Exception(ERROR::INPUT, "Missing location index.");
    }
  }

  // Check for homogeneous locations among vehicles.
  if (vehicles.size() > 1) {
    _homogeneous_locations =
      _homogeneous_locations &&
      vehicles.front().has_same_locations(vehicles.back());
    _homogeneous_profiles = _homogeneous_profiles &&
                            vehicles.front().has_same_profile(vehicles.back());
  }

  _profiles.insert(current_v.profile);
}

void Input::set_durations_matrix(const std::string& profile,
                                 Matrix<Duration>&& m) {
  if (m.size() == 0) {
    throw Exception(ERROR::INPUT,
                    "Empty durations matrix for " + profile + " profile.");
  }
  _durations_matrices.insert_or_assign(profile, m);
}

void Input::set_costs_matrix(const std::string& profile, Matrix<Cost>&& m) {
  if (m.size() == 0) {
    throw Exception(ERROR::INPUT,
                    "Empty costs matrix for " + profile + " profile.");
  }
  _costs_matrices.insert_or_assign(profile, m);
}

bool Input::has_skills() const {
  return _has_skills;
}

bool Input::has_jobs() const {
  return _has_jobs;
}

bool Input::has_shipments() const {
  return _has_shipments;
}

bool Input::has_homogeneous_locations() const {
  return _homogeneous_locations;
}

bool Input::has_homogeneous_profiles() const {
  return _homogeneous_profiles;
}

bool Input::vehicle_ok_with_vehicle(Index v1_index, Index v2_index) const {
  return _vehicle_to_vehicle_compatibility[v1_index][v2_index];
}

Cost Input::check_cost_bound(const Matrix<Cost>& matrix) const {
  // Check that we don't have any overflow while computing an upper
  // bound for solution cost.

  std::vector<Cost> max_cost_per_line(matrix.size(), 0);
  std::vector<Cost> max_cost_per_column(matrix.size(), 0);

  for (const auto i : _matrices_used_index) {
    for (const auto j : _matrices_used_index) {
      max_cost_per_line[i] = std::max(max_cost_per_line[i], matrix[i][j]);
      max_cost_per_column[j] = std::max(max_cost_per_column[j], matrix[i][j]);
    }
  }

  Cost jobs_departure_bound = 0;
  Cost jobs_arrival_bound = 0;
  for (const auto& j : jobs) {
    jobs_departure_bound =
      utils::add_without_overflow(jobs_departure_bound,
                                  max_cost_per_line[j.index()]);
    jobs_arrival_bound =
      utils::add_without_overflow(jobs_arrival_bound,
                                  max_cost_per_column[j.index()]);
  }

  Cost jobs_bound = std::max(jobs_departure_bound, jobs_arrival_bound);

  Cost start_bound = 0;
  Cost end_bound = 0;
  for (const auto& v : vehicles) {
    if (v.has_start()) {
      start_bound =
        utils::add_without_overflow(start_bound,
                                    max_cost_per_line[v.start.value().index()]);
    }
    if (v.has_end()) {
      end_bound =
        utils::add_without_overflow(end_bound,
                                    max_cost_per_column[v.end.value().index()]);
    }
  }

  Cost bound = utils::add_without_overflow(start_bound, jobs_bound);
  return utils::add_without_overflow(bound, end_bound);
}

void Input::set_skills_compatibility() {
  // Default to no restriction when no skills are provided.
  _vehicle_to_job_compatibility = std::vector<
    std::vector<unsigned char>>(vehicles.size(),
                                std::vector<unsigned char>(jobs.size(), true));
  if (_has_skills) {
    for (std::size_t v = 0; v < vehicles.size(); ++v) {
      const auto& v_skills = vehicles[v].skills;

      for (std::size_t j = 0; j < jobs.size(); ++j) {
        bool is_compatible = true;
        for (const auto& s : jobs[j].skills) {
          if (v_skills.find(s) == v_skills.end()) {
            is_compatible = false;
            break;
          }
        }
        _vehicle_to_job_compatibility[v][j] = is_compatible;
      }
    }
  }
}

void Input::set_extra_compatibility() {
  // Derive potential extra incompatibilities : jobs or shipments with
  // amount that does not fit into vehicle or that cannot be added to
  // an empty route for vehicle based on the timing constraints (when
  // they apply).
  for (std::size_t v = 0; v < vehicles.size(); ++v) {
    TWRoute empty_route(*this, v);
    for (Index j = 0; j < jobs.size(); ++j) {
      if (_vehicle_to_job_compatibility[v][j]) {
        bool is_compatible =
          empty_route.is_valid_addition_for_capacity(*this,
                                                     jobs[j].pickup,
                                                     jobs[j].delivery,
                                                     0);

        bool is_shipment_pickup = (jobs[j].type == JOB_TYPE::PICKUP);

        if (is_compatible and _has_TW) {
          if (jobs[j].type == JOB_TYPE::SINGLE) {
            is_compatible = is_compatible &&
                            empty_route.is_valid_addition_for_tw(*this, j, 0);
          } else {
            assert(is_shipment_pickup);
            std::vector<Index> p_d({j, static_cast<Index>(j + 1)});
            is_compatible =
              is_compatible && empty_route.is_valid_addition_for_tw(*this,
                                                                    p_d.begin(),
                                                                    p_d.end(),
                                                                    0,
                                                                    0);
          }
        }

        _vehicle_to_job_compatibility[v][j] = is_compatible;
        if (is_shipment_pickup) {
          // Skipping matching delivery which is next in line in jobs.
          _vehicle_to_job_compatibility[v][j + 1] = is_compatible;
          ++j;
        }
      }
    }
  }
}

void Input::set_vehicles_compatibility() {
  _vehicle_to_vehicle_compatibility =
    std::vector<std::vector<bool>>(vehicles.size(),
                                   std::vector<bool>(vehicles.size(), false));
  for (std::size_t v1 = 0; v1 < vehicles.size(); ++v1) {
    _vehicle_to_vehicle_compatibility[v1][v1] = true;
    for (std::size_t v2 = v1 + 1; v2 < vehicles.size(); ++v2) {
      for (std::size_t j = 0; j < jobs.size(); ++j) {
        if (_vehicle_to_job_compatibility[v1][j] and
            _vehicle_to_job_compatibility[v2][j]) {
          _vehicle_to_vehicle_compatibility[v1][v2] = true;
          _vehicle_to_vehicle_compatibility[v2][v1] = true;
          break;
        }
      }
    }
  }
}

void Input::set_vehicles_costs() {
  for (std::size_t v = 0; v < vehicles.size(); ++v) {
    auto& vehicle = vehicles[v];

    auto d_m = _durations_matrices.find(vehicle.profile);
    assert(d_m != _durations_matrices.end());

    auto c_m = _costs_matrices.find(vehicle.profile);
    if (c_m != _costs_matrices.end()) {
      // No fancy scaling for costs, use plain custom costs matrix.
      vehicle.cost_wrapper.set_costs_factor(1.);
      vehicle.cost_wrapper.set_costs_matrix(&(c_m->second));
    } else {
      vehicle.cost_wrapper.set_costs_matrix(&(d_m->second));
    }

    vehicle.cost_wrapper.set_durations_matrix(&(d_m->second));
  }
}

void Input::set_matrices(unsigned nb_thread) {
  if ((!_durations_matrices.empty() or !_costs_matrices.empty()) and
      !_has_custom_location_index) {
    throw Exception(ERROR::INPUT, "Missing location index.");
  }

  // Split computing matrices across threads based on number of
  // profiles.
  const auto nb_buckets =
    std::min(nb_thread, static_cast<unsigned>(_profiles.size()));

  std::vector<std::vector<std::string>>
    thread_profiles(nb_buckets, std::vector<std::string>());

  std::size_t t_rank = 0;
  for (const auto& profile : _profiles) {
    thread_profiles[t_rank % nb_buckets].push_back(profile);
    ++t_rank;
    if (_durations_matrices.find(profile) == _durations_matrices.end()) {
      // Durations matrix has not been manually set, create routing
      // wrapper and empty matrix to allow for concurrent modification
      // later on.
      add_routing_wrapper(profile);
      _durations_matrices.emplace(profile, Matrix<Duration>());
    } else {
      if (_geometry) {
        // Even with a custom matrix, we still want routing after
        // optimization.
        add_routing_wrapper(profile);
      }
    }
  }

  std::unordered_map<std::string, Cost> profile_cost_bounds;

  std::exception_ptr ep = nullptr;
  std::mutex ep_m;

  auto run_on_profiles = [&](const std::vector<std::string>& profiles) {
    try {
      for (const auto& profile : profiles) {
        auto d_m = _durations_matrices.find(profile);
        assert(d_m != _durations_matrices.end());

        if (d_m->second.size() == 0) {
          // Durations matrix not manually set so defined as empty
          // above.
          if (_locations.size() == 1) {
            d_m->second = Matrix<Cost>({{0}});
          } else {
            auto rw = std::find_if(_routing_wrappers.begin(),
                                   _routing_wrappers.end(),
                                   [&](const auto& wr) {
                                     return wr->profile == profile;
                                   });
            assert(rw != _routing_wrappers.end());

            if (!_has_custom_location_index) {
              // Location indices are set based on order in _locations.
              d_m->second = (*rw)->get_matrix(_locations);
            } else {
              // Location indices are provided in input so we need an
              // indirection based on order in _locations.
              auto m = (*rw)->get_matrix(_locations);

              Matrix<Duration> full_m(_max_matrices_used_index + 1);
              for (Index i = 0; i < _locations.size(); ++i) {
                const auto& loc_i = _locations[i];
                for (Index j = 0; j < _locations.size(); ++j) {
                  full_m[loc_i.index()][_locations[j].index()] = m[i][j];
                }
              }

              d_m->second = std::move(full_m);
            }
          }
        }

        if (d_m->second.size() <= _max_matrices_used_index) {
          throw Exception(ERROR::INPUT,
                          "location_index exceeding matrix size for " +
                            profile + " profile.");
        }

<<<<<<< HEAD
        auto c_m = _costs_matrices.find(profile);
        if (c_m != _costs_matrices.end()) {
          if (c_m->second.size() <= _max_matrices_used_index) {
            throw Exception(ERROR::INPUT,
                            "location_index exceeding matrix size for " +
                              profile + " profile.");
          }

          // Check for potential overflow in solution cost.
          check_cost_bound(c_m->second);
        } else {
          // Durations matrix will be used for costs.
          check_cost_bound(d_m->second);
        }
=======
        // Check for potential overflow in solution cost and store
        // cost bound for current profile.
        assert(profile_cost_bounds.find(profile) == profile_cost_bounds.end());
        profile_cost_bounds.emplace(profile, check_cost_bound(p_m->second));
>>>>>>> e615184f
      }
    } catch (...) {
      ep_m.lock();
      ep = std::current_exception();
      ep_m.unlock();
    }
  };

  std::vector<std::thread> matrix_threads;

  for (const auto& profiles : thread_profiles) {
    matrix_threads.emplace_back(run_on_profiles, profiles);
  }

  for (auto& t : matrix_threads) {
    t.join();
  }

  if (ep != nullptr) {
    std::rethrow_exception(ep);
  }

  for (const auto& profile : _profiles) {
    auto profile_bound = profile_cost_bounds.find(profile);
    assert(profile_bound != profile_cost_bounds.end());
    _cost_upper_bound = std::max(_cost_upper_bound, profile_bound->second);
  }
}

std::unique_ptr<VRP> Input::get_problem() const {
  if (_has_TW) {
    return std::make_unique<VRPTW>(*this);
  } else {
    return std::make_unique<CVRP>(*this);
  }
}

Solution Input::solve(unsigned exploration_level,
                      unsigned nb_thread,
                      const std::vector<HeuristicParameters>& h_param) {
  if (_geometry and !_all_locations_have_coords) {
    // Early abort when info is required with missing coordinates.
    throw Exception(ERROR::INPUT,
                    "Route geometry request with missing coordinates.");
  }

  set_matrices(nb_thread);
  set_vehicles_costs();

  // Fill vehicle/job compatibility matrices.
  set_skills_compatibility();
  set_extra_compatibility();
  set_vehicles_compatibility();

  // Load relevant problem.
  auto instance = get_problem();
  _end_loading = std::chrono::high_resolution_clock::now();

  auto loading = std::chrono::duration_cast<std::chrono::milliseconds>(
                   _end_loading - _start_loading)
                   .count();

  // Solve.
  auto sol = instance->solve(exploration_level, nb_thread, h_param);

  // Update timing info.
  sol.summary.computing_times.loading = loading;

  _end_solving = std::chrono::high_resolution_clock::now();
  sol.summary.computing_times.solving =
    std::chrono::duration_cast<std::chrono::milliseconds>(_end_solving -
                                                          _end_loading)
      .count();

  if (_geometry) {
    for (auto& route : sol.routes) {
      const auto& profile = route.profile;
      auto rw =
        std::find_if(_routing_wrappers.begin(),
                     _routing_wrappers.end(),
                     [&](const auto& wr) { return wr->profile == profile; });
      if (rw == _routing_wrappers.end()) {
        throw Exception(ERROR::INPUT,
                        "Route geometry request with non-routable profile " +
                          profile + ".");
      }
      (*rw)->add_route_info(route);

      sol.summary.distance += route.distance;
    }

    _end_routing = std::chrono::high_resolution_clock::now();
    auto routing = std::chrono::duration_cast<std::chrono::milliseconds>(
                     _end_routing - _end_solving)
                     .count();

    sol.summary.computing_times.routing = routing;
  }

  return sol;
}

Solution Input::check(unsigned nb_thread) {
#if USE_LIBGLPK
  if (_geometry and !_all_locations_have_coords) {
    // Early abort when info is required with missing coordinates.
    throw Exception(ERROR::INPUT,
                    "Route geometry request with missing coordinates.");
  }

  // Set all ranks for vehicles steps.
  std::unordered_set<Id> planned_job_ids;
  std::unordered_set<Id> planned_pickup_ids;
  std::unordered_set<Id> planned_delivery_ids;

  for (Index v = 0; v < vehicles.size(); ++v) {
    auto& current_vehicle = vehicles[v];

    for (auto& step : current_vehicle.steps) {
      if (step.type == STEP_TYPE::BREAK) {
        auto search = current_vehicle.break_id_to_rank.find(step.id);
        if (search == current_vehicle.break_id_to_rank.end()) {
          throw Exception(ERROR::INPUT,
                          "Invalid break id " + std::to_string(step.id) +
                            " for vehicle " +
                            std::to_string(current_vehicle.id) + ".");
        }
        step.rank = search->second;
      }

      if (step.type == STEP_TYPE::JOB) {
        switch (step.job_type) {
        case JOB_TYPE::SINGLE: {
          auto search = job_id_to_rank.find(step.id);
          if (search == job_id_to_rank.end()) {
            throw Exception(ERROR::INPUT,
                            "Invalid job id " + std::to_string(step.id) +
                              " for vehicle " +
                              std::to_string(current_vehicle.id) + ".");
          }
          step.rank = search->second;

          auto planned_job = planned_job_ids.find(step.id);
          if (planned_job != planned_job_ids.end()) {
            throw Exception(ERROR::INPUT,
                            "Duplicate job id " + std::to_string(step.id) +
                              " in input steps for vehicle " +
                              std::to_string(current_vehicle.id) + ".");
          }
          planned_job_ids.insert(step.id);
          break;
        }
        case JOB_TYPE::PICKUP: {
          auto search = pickup_id_to_rank.find(step.id);
          if (search == pickup_id_to_rank.end()) {
            throw Exception(ERROR::INPUT,
                            "Invalid pickup id " + std::to_string(step.id) +
                              " for vehicle " +
                              std::to_string(current_vehicle.id) + ".");
          }
          step.rank = search->second;

          auto planned_pickup = planned_pickup_ids.find(step.id);
          if (planned_pickup != planned_pickup_ids.end()) {
            throw Exception(ERROR::INPUT,
                            "Duplicate pickup id " + std::to_string(step.id) +
                              " in input steps for vehicle " +
                              std::to_string(current_vehicle.id) + ".");
          }
          planned_pickup_ids.insert(step.id);
          break;
        }
        case JOB_TYPE::DELIVERY: {
          auto search = delivery_id_to_rank.find(step.id);
          if (search == delivery_id_to_rank.end()) {
            throw Exception(ERROR::INPUT,
                            "Invalid delivery id " + std::to_string(step.id) +
                              " for vehicle " +
                              std::to_string(current_vehicle.id) + ".");
          }
          step.rank = search->second;

          auto planned_delivery = planned_delivery_ids.find(step.id);
          if (planned_delivery != planned_delivery_ids.end()) {
            throw Exception(ERROR::INPUT,
                            "Duplicate delivery id " + std::to_string(step.id) +
                              " in input steps for vehicle " +
                              std::to_string(current_vehicle.id) + ".");
          }
          planned_delivery_ids.insert(step.id);
          break;
        }
        }
      }
    }
  }

  // TODO we don't need the whole matrix here.
  set_matrices(nb_thread);
  set_vehicles_costs();

  // Fill basic skills compatibility matrix.
  set_skills_compatibility();

  _end_loading = std::chrono::high_resolution_clock::now();

  auto loading = std::chrono::duration_cast<std::chrono::milliseconds>(
                   _end_loading - _start_loading)
                   .count();

  // Check.
  auto sol = validation::check_and_set_ETA(*this, nb_thread);

  // Update timing info.
  sol.summary.computing_times.loading = loading;

  _end_solving = std::chrono::high_resolution_clock::now();
  sol.summary.computing_times.solving =
    std::chrono::duration_cast<std::chrono::milliseconds>(_end_solving -
                                                          _end_loading)
      .count();

  if (_geometry) {
    for (auto& route : sol.routes) {
      const auto& profile = route.profile;
      auto rw =
        std::find_if(_routing_wrappers.begin(),
                     _routing_wrappers.end(),
                     [&](const auto& wr) { return wr->profile == profile; });
      if (rw == _routing_wrappers.end()) {
        throw Exception(ERROR::INPUT,
                        "Route geometry request with non-routable profile " +
                          profile + ".");
      }
      (*rw)->add_route_info(route);

      sol.summary.distance += route.distance;
    }

    _end_routing = std::chrono::high_resolution_clock::now();
    auto routing = std::chrono::duration_cast<std::chrono::milliseconds>(
                     _end_routing - _end_solving)
                     .count();

    sol.summary.computing_times.routing = routing;
  }

  return sol;
#else
  // Attempt to use libglpk while compiling without it.
  throw Exception(ERROR::INPUT, "VROOM compiled without libglpk installed.");
  // Silence -Wunused-parameter warning.
  (void)nb_thread;
#endif
}

} // namespace vroom<|MERGE_RESOLUTION|>--- conflicted
+++ resolved
@@ -632,8 +632,9 @@
                             profile + " profile.");
         }
 
-<<<<<<< HEAD
         auto c_m = _costs_matrices.find(profile);
+        assert(profile_cost_bounds.find(profile) == profile_cost_bounds.end());
+
         if (c_m != _costs_matrices.end()) {
           if (c_m->second.size() <= _max_matrices_used_index) {
             throw Exception(ERROR::INPUT,
@@ -641,18 +642,13 @@
                               profile + " profile.");
           }
 
-          // Check for potential overflow in solution cost.
-          check_cost_bound(c_m->second);
+          // Check for potential overflow in solution cost and store
+          // cost bound for current profile.
+          profile_cost_bounds.emplace(profile, check_cost_bound(c_m->second));
         } else {
           // Durations matrix will be used for costs.
-          check_cost_bound(d_m->second);
-        }
-=======
-        // Check for potential overflow in solution cost and store
-        // cost bound for current profile.
-        assert(profile_cost_bounds.find(profile) == profile_cost_bounds.end());
-        profile_cost_bounds.emplace(profile, check_cost_bound(p_m->second));
->>>>>>> e615184f
+          profile_cost_bounds.emplace(profile, check_cost_bound(d_m->second));
+        }
       }
     } catch (...) {
       ep_m.lock();
