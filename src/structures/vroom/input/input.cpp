/*

This file is part of VROOM.

Copyright (c) 2015-2021, Julien Coupey.
All rights reserved (see LICENSE).

*/

#include <mutex>
#include <thread>

#include "algorithms/validation/check.h"
#include "problems/cvrp/cvrp.h"
#include "problems/vrptw/vrptw.h"
#if USE_LIBOSRM
#include "routing/libosrm_wrapper.h"
#endif
#include "routing/ors_wrapper.h"
#include "routing/osrm_routed_wrapper.h"
#include "routing/valhalla_wrapper.h"
#include "structures/vroom/input/input.h"
#include "utils/helpers.h"

namespace vroom {

Input::Input(unsigned amount_size, const io::Servers& servers, ROUTER router)
  : _start_loading(std::chrono::high_resolution_clock::now()),
    _has_TW(false),
    _homogeneous_locations(true),
    _homogeneous_profiles(true),
    _geometry(false),
    _has_jobs(false),
    _has_shipments(false),
    _max_matrices_used_index(0),
    _all_locations_have_coords(true),
    _amount_size(amount_size),
    _zero(_amount_size),
    _servers(servers),
    _router(router) {
}

void Input::set_geometry(bool geometry) {
  _geometry = geometry;
}

void Input::add_routing_wrapper(const std::string& profile) {
  assert(std::find_if(_routing_wrappers.begin(),
                      _routing_wrappers.end(),
                      [&](const auto& wr) { return wr->profile == profile; }) ==
         _routing_wrappers.end());

  auto& routing_wrapper = _routing_wrappers.emplace_back();

  switch (_router) {
  case ROUTER::OSRM: {
    // Use osrm-routed.
    auto search = _servers.find(profile);
    if (search == _servers.end()) {
      throw Exception(ERROR::INPUT, "Invalid profile: " + profile + ".");
    }
    routing_wrapper =
      std::make_unique<routing::OsrmRoutedWrapper>(profile, search->second);
  } break;
  case ROUTER::LIBOSRM:
#if USE_LIBOSRM
    // Use libosrm.
    try {
      routing_wrapper = std::make_unique<routing::LibosrmWrapper>(profile);
    } catch (const osrm::exception& e) {
      throw Exception(ERROR::ROUTING, "Invalid profile: " + profile);
    }
#else
    // Attempt to use libosrm while compiling without it.
    throw Exception(ERROR::ROUTING,
                    "VROOM compiled without libosrm installed.");
#endif
    break;
  case ROUTER::ORS: {
    // Use ORS http wrapper.
    auto search = _servers.find(profile);
    if (search == _servers.end()) {
      throw Exception(ERROR::INPUT, "Invalid profile: " + profile + ".");
    }
    routing_wrapper =
      std::make_unique<routing::OrsWrapper>(profile, search->second);
  } break;
  case ROUTER::VALHALLA: {
    // Use Valhalla http wrapper.
    auto search = _servers.find(profile);
    if (search == _servers.end()) {
      throw Exception(ERROR::INPUT, "Invalid profile: " + profile + ".");
    }
    routing_wrapper =
      std::make_unique<routing::ValhallaWrapper>(profile, search->second);
  } break;
  }
}

void Input::check_job(Job& job) {
  // Ensure delivery size consistency.
  const auto& delivery_size = job.delivery.size();
  if (delivery_size != _amount_size) {
    throw Exception(ERROR::INPUT,
                    "Inconsistent delivery length: " +
                      std::to_string(delivery_size) + " instead of " +
                      std::to_string(_amount_size) + '.');
  }

  // Ensure pickup size consistency.
  const auto& pickup_size = job.pickup.size();
  if (pickup_size != _amount_size) {
    throw Exception(ERROR::INPUT,
                    "Inconsistent pickup length: " +
                      std::to_string(pickup_size) + " instead of " +
                      std::to_string(_amount_size) + '.');
  }

<<<<<<< HEAD
  // Ensure that skills or location index are either always or never
  // provided.
  bool has_location_index = job.location.user_index();
  if (_no_addition_yet) {
    _has_skills = !job.skills.empty();
    _no_addition_yet = false;
    _has_custom_location_index = has_location_index;
  } else {
    if (_has_skills != !job.skills.empty()) {
      throw Exception(ERROR::INPUT, "Missing skills.");
    }
    if (_has_custom_location_index != has_location_index) {
      throw Exception(ERROR::INPUT, "Missing location index.");
    }
  }

  // Check for time-windows.
  _has_TW |= (!(job.tws.size() == 1) or !job.tws[0].is_default());
=======
  // Check for time-windows and skills.
  _has_TW = _has_TW || (!(job.tws.size() == 1) or !job.tws[0].is_default());
  _has_skills = _has_skills || !job.skills.empty();
>>>>>>> c3ad6810

  if (!job.location.user_index()) {
    // Index of job in the matrices is not specified in input, check
    // for already stored location or assign new index.
    auto search = _locations_to_index.find(job.location);
    if (search != _locations_to_index.end()) {
      // Using stored index for existing location.
      job.location.set_index(search->second);
    } else {
      // Append new location and store corresponding index.
      auto new_index = _locations.size();
      job.location.set_index(new_index);
      _locations.push_back(job.location);
      _locations_to_index.insert(std::make_pair(job.location, new_index));
    }
  } else {
    // All jobs have a location_index in input, we only store
    // locations in case one profile matrix is not provided in input
    // and need to be computed.
    auto search = _locations_to_index.find(job.location);
    if (search == _locations_to_index.end()) {
      _locations.push_back(job.location);
      _locations_to_index.insert(
        std::make_pair(job.location, _locations.size() - 1));
    }
  }

  _matrices_used_index.insert(job.index());
  _max_matrices_used_index = std::max(_max_matrices_used_index, job.index());
  _all_locations_have_coords =
    _all_locations_have_coords && job.location.has_coordinates();
}

void Input::add_job(const Job& job) {
  if (job.type != JOB_TYPE::SINGLE) {
    throw Exception(ERROR::INPUT, "Wrong job type.");
  }
  if (job_id_to_rank.find(job.id) != job_id_to_rank.end()) {
    throw Exception(ERROR::INPUT,
                    "Duplicate job id: " + std::to_string(job.id) + ".");
  }
  job_id_to_rank[job.id] = jobs.size();
  jobs.push_back(job);
  check_job(jobs.back());
  _has_jobs = true;
}

void Input::add_shipment(const Job& pickup, const Job& delivery) {
  if (pickup.priority != delivery.priority) {
    throw Exception(ERROR::INPUT, "Inconsistent shipment priority.");
  }
  if (!(pickup.pickup == delivery.delivery)) {
    throw Exception(ERROR::INPUT, "Inconsistent shipment amount.");
  }
  if (pickup.skills.size() != delivery.skills.size()) {
    throw Exception(ERROR::INPUT, "Inconsistent shipment skills.");
  }
  for (const auto s : pickup.skills) {
    if (delivery.skills.find(s) == delivery.skills.end()) {
      throw Exception(ERROR::INPUT, "Inconsistent shipment skills.");
    }
  }

  if (pickup.type != JOB_TYPE::PICKUP) {
    throw Exception(ERROR::INPUT, "Wrong pickup type.");
  }
  if (pickup_id_to_rank.find(pickup.id) != pickup_id_to_rank.end()) {
    throw Exception(ERROR::INPUT,
                    "Duplicate pickup id: " + std::to_string(pickup.id) + ".");
  }
  pickup_id_to_rank[pickup.id] = jobs.size();
  jobs.push_back(pickup);
  check_job(jobs.back());

  if (delivery.type != JOB_TYPE::DELIVERY) {
    throw Exception(ERROR::INPUT, "Wrong delivery type.");
  }
  if (delivery_id_to_rank.find(delivery.id) != delivery_id_to_rank.end()) {
    throw Exception(ERROR::INPUT,
                    "Duplicate delivery id: " + std::to_string(delivery.id) +
                      ".");
  }
  delivery_id_to_rank[delivery.id] = jobs.size();
  jobs.push_back(delivery);
  check_job(jobs.back());
  _has_shipments = true;
}

void Input::add_vehicle(const Vehicle& vehicle) {
  vehicles.push_back(vehicle);

  auto& current_v = vehicles.back();

  // Ensure amount size consistency.
  const auto& vehicle_amount_size = current_v.capacity.size();
  if (vehicle_amount_size != _amount_size) {
    throw Exception(ERROR::INPUT,
                    "Inconsistent capacity length: " +
                      std::to_string(vehicle_amount_size) + " instead of " +
                      std::to_string(_amount_size) + '.');
  }

<<<<<<< HEAD
  // Check for time-windows.
=======
  // Check for time-windows and skills.
>>>>>>> c3ad6810
  _has_TW = _has_TW || !vehicle.tw.is_default();
  _has_skills = _has_skills || !current_v.skills.empty();

  bool has_location_index = false;
  if (current_v.has_start()) {
    auto& start_loc = current_v.start.value();

    has_location_index = start_loc.user_index();

    if (!start_loc.user_index()) {
      // Index of start in the matrices is not specified in input,
      // check for already stored location or assign new index.
      assert(start_loc.has_coordinates());
      auto search = _locations_to_index.find(start_loc);
      if (search != _locations_to_index.end()) {
        // Using stored index for existing location.
        start_loc.set_index(search->second);
      } else {
        // Append new location and store corresponding index.
        auto new_index = _locations.size();
        start_loc.set_index(new_index);
        _locations.push_back(start_loc);
        _locations_to_index.insert(std::make_pair(start_loc, new_index));
      }
    } else {
      // All starts have a location_index in input, we only store
      // locations in case one profile matrix is not provided in input
      // and need to be computed.
      auto search = _locations_to_index.find(start_loc);
      if (search == _locations_to_index.end()) {
        _locations.push_back(start_loc);
        _locations_to_index.insert(
          std::make_pair(start_loc, _locations.size() - 1));
      }
    }

    _matrices_used_index.insert(start_loc.index());
    _max_matrices_used_index =
      std::max(_max_matrices_used_index, start_loc.index());
    _all_locations_have_coords =
      _all_locations_have_coords && start_loc.has_coordinates();
  }

  if (current_v.has_end()) {
    auto& end_loc = current_v.end.value();

    if (current_v.has_start() and
        (has_location_index != end_loc.user_index())) {
      // Start and end provided in a non-consistent manner with regard
      // to location index definition.
      throw Exception(ERROR::INPUT, "Missing start_index or end_index.");
    }

    has_location_index = end_loc.user_index();

    if (!end_loc.user_index()) {
      // Index of this end in the matrix was not specified upon
      // vehicle creation.
      assert(end_loc.has_coordinates());
      auto search = _locations_to_index.find(end_loc);
      if (search != _locations_to_index.end()) {
        // Using stored index for existing location.
        end_loc.set_index(search->second);
      } else {
        // Append new location and store corresponding index.
        auto new_index = _locations.size();
        end_loc.set_index(new_index);
        _locations.push_back(end_loc);
        _locations_to_index.insert(std::make_pair(end_loc, new_index));
      }
    } else {
      // All ends have a location_index in input, we only store
      // locations in case one profile matrix is not provided in input
      // and need to be computed.
      auto search = _locations_to_index.find(end_loc);
      if (search == _locations_to_index.end()) {
        _locations.push_back(end_loc);
        _locations_to_index.insert(
          std::make_pair(end_loc, _locations.size() - 1));
      }
    }

    _matrices_used_index.insert(end_loc.index());
    _max_matrices_used_index =
      std::max(_max_matrices_used_index, end_loc.index());
    _all_locations_have_coords =
      _all_locations_have_coords && end_loc.has_coordinates();
  }

  // Ensure that skills or location index are either always or never
  // provided.
  if (_no_addition_yet) {
    _has_skills = !current_v.skills.empty();
    _no_addition_yet = false;
    _has_custom_location_index = has_location_index;
  } else {
    if (_has_skills != !current_v.skills.empty()) {
      throw Exception(ERROR::INPUT, "Missing skills.");
    }
    if (_has_custom_location_index != has_location_index) {
      throw Exception(ERROR::INPUT, "Missing location index.");
    }
  }

  // Check for homogeneous locations among vehicles.
  if (vehicles.size() > 1) {
    _homogeneous_locations =
      _homogeneous_locations &&
      vehicles.front().has_same_locations(vehicles.back());
    _homogeneous_profiles = _homogeneous_profiles &&
                            vehicles.front().has_same_profile(vehicles.back());
  }

  _profiles.insert(current_v.profile);
}

void Input::set_matrix(const std::string& profile, Matrix<Cost>&& m) {
  _custom_matrices.insert(profile);
  _matrices.insert_or_assign(profile, m);
}

bool Input::has_skills() const {
  return _has_skills;
}

bool Input::has_jobs() const {
  return _has_jobs;
}

bool Input::has_shipments() const {
  return _has_shipments;
}

bool Input::has_homogeneous_locations() const {
  return _homogeneous_locations;
}

bool Input::has_homogeneous_profiles() const {
  return _homogeneous_profiles;
}

bool Input::vehicle_ok_with_vehicle(Index v1_index, Index v2_index) const {
  return _vehicle_to_vehicle_compatibility[v1_index][v2_index];
}

void Input::check_cost_bound(const Matrix<Cost>& matrix) const {
  // Check that we don't have any overflow while computing an upper
  // bound for solution cost.

  std::vector<Cost> max_cost_per_line(matrix.size(), 0);
  std::vector<Cost> max_cost_per_column(matrix.size(), 0);

  for (const auto i : _matrices_used_index) {
    for (const auto j : _matrices_used_index) {
      max_cost_per_line[i] = std::max(max_cost_per_line[i], matrix[i][j]);
      max_cost_per_column[j] = std::max(max_cost_per_column[j], matrix[i][j]);
    }
  }

  Cost jobs_departure_bound = 0;
  Cost jobs_arrival_bound = 0;
  for (const auto& j : jobs) {
    jobs_departure_bound =
      utils::add_without_overflow(jobs_departure_bound,
                                  max_cost_per_line[j.index()]);
    jobs_arrival_bound =
      utils::add_without_overflow(jobs_arrival_bound,
                                  max_cost_per_column[j.index()]);
  }

  Cost jobs_bound = std::max(jobs_departure_bound, jobs_arrival_bound);

  Cost start_bound = 0;
  Cost end_bound = 0;
  for (const auto& v : vehicles) {
    if (v.has_start()) {
      start_bound =
        utils::add_without_overflow(start_bound,
                                    max_cost_per_line[v.start.value().index()]);
    }
    if (v.has_end()) {
      end_bound =
        utils::add_without_overflow(end_bound,
                                    max_cost_per_column[v.end.value().index()]);
    }
  }

  Cost bound = utils::add_without_overflow(start_bound, jobs_bound);
  bound = utils::add_without_overflow(bound, end_bound);
}

void Input::set_skills_compatibility() {
  // Default to no restriction when no skills are provided.
  _vehicle_to_job_compatibility = std::vector<
    std::vector<unsigned char>>(vehicles.size(),
                                std::vector<unsigned char>(jobs.size(), true));
  if (_has_skills) {
    for (std::size_t v = 0; v < vehicles.size(); ++v) {
      const auto& v_skills = vehicles[v].skills;

      for (std::size_t j = 0; j < jobs.size(); ++j) {
        bool is_compatible = true;
        for (const auto& s : jobs[j].skills) {
          if (v_skills.find(s) == v_skills.end()) {
            is_compatible = false;
            break;
          }
        }
        _vehicle_to_job_compatibility[v][j] = is_compatible;
      }
    }
  }
}

void Input::set_extra_compatibility() {
  // Derive potential extra incompatibilities : jobs or shipments with
  // amount that does not fit into vehicle or that cannot be added to
  // an empty route for vehicle based on the timing constraints (when
  // they apply).
  for (std::size_t v = 0; v < vehicles.size(); ++v) {
    TWRoute empty_route(*this, v);
    for (Index j = 0; j < jobs.size(); ++j) {
      if (_vehicle_to_job_compatibility[v][j]) {
        bool is_compatible =
          empty_route.is_valid_addition_for_capacity(*this,
                                                     jobs[j].pickup,
                                                     jobs[j].delivery,
                                                     0);

        bool is_shipment_pickup = (jobs[j].type == JOB_TYPE::PICKUP);

        if (is_compatible and _has_TW) {
          if (jobs[j].type == JOB_TYPE::SINGLE) {
            is_compatible = is_compatible &&
                            empty_route.is_valid_addition_for_tw(*this, j, 0);
          } else {
            assert(is_shipment_pickup);
            std::vector<Index> p_d({j, static_cast<Index>(j + 1)});
            is_compatible =
              is_compatible && empty_route.is_valid_addition_for_tw(*this,
                                                                    p_d.begin(),
                                                                    p_d.end(),
                                                                    0,
                                                                    0);
          }
        }

        _vehicle_to_job_compatibility[v][j] = is_compatible;
        if (is_shipment_pickup) {
          // Skipping matching delivery which is next in line in jobs.
          _vehicle_to_job_compatibility[v][j + 1] = is_compatible;
          ++j;
        }
      }
    }
  }
}

void Input::set_vehicles_compatibility() {
  _vehicle_to_vehicle_compatibility =
    std::vector<std::vector<bool>>(vehicles.size(),
                                   std::vector<bool>(vehicles.size(), false));
  for (std::size_t v1 = 0; v1 < vehicles.size(); ++v1) {
    _vehicle_to_vehicle_compatibility[v1][v1] = true;
    for (std::size_t v2 = v1 + 1; v2 < vehicles.size(); ++v2) {
      for (std::size_t j = 0; j < jobs.size(); ++j) {
        if (_vehicle_to_job_compatibility[v1][j] and
            _vehicle_to_job_compatibility[v2][j]) {
          _vehicle_to_vehicle_compatibility[v1][v2] = true;
          _vehicle_to_vehicle_compatibility[v2][v1] = true;
          break;
        }
      }
    }
  }
}

void Input::set_vehicles_costs() {
  for (std::size_t v = 0; v < vehicles.size(); ++v) {
    auto& vehicle = vehicles[v];
    auto search = _matrices.find(vehicle.profile);
    assert(search != _matrices.end());
    vehicle.cost_wrapper.set_durations_matrix(&(search->second));
  }
}

void Input::set_matrices(unsigned nb_thread) {
  if (!_custom_matrices.empty() and !_has_custom_location_index) {
    throw Exception(ERROR::INPUT, "Missing location index.");
  }

  // Split computing matrices across threads based on number of
  // profiles.
  const auto nb_buckets =
    std::min(nb_thread, static_cast<unsigned>(_profiles.size()));

  std::vector<std::vector<std::string>>
    thread_profiles(nb_buckets, std::vector<std::string>());

  std::size_t t_rank = 0;
  for (const auto& profile : _profiles) {
    thread_profiles[t_rank % nb_buckets].push_back(profile);
    ++t_rank;
    if (_custom_matrices.find(profile) == _custom_matrices.end()) {
      // Matrix has not been manually set, create routing wrapper and
      // empty matrix to allow for concurrent modification later on.
      add_routing_wrapper(profile);
      assert(_matrices.find(profile) == _matrices.end());
      _matrices.emplace(profile, Matrix<Cost>());
    }
  }

  std::exception_ptr ep = nullptr;
  std::mutex ep_m;

  auto run_on_profiles = [&](const std::vector<std::string>& profiles) {
    try {
      for (const auto& profile : profiles) {
        auto p_m = _matrices.find(profile);
        assert(p_m != _matrices.end());

        if (p_m->second.size() == 0) {
          // Matrix not manually set so defined as empty above.
          if (_locations.size() == 1) {
            p_m->second = Matrix<Cost>({{0}});
          } else {
            auto rw = std::find_if(_routing_wrappers.begin(),
                                   _routing_wrappers.end(),
                                   [&](const auto& wr) {
                                     return wr->profile == profile;
                                   });
            assert(rw != _routing_wrappers.end());

            if (!_has_custom_location_index) {
              // Location indices are set based on order in _locations.
              p_m->second = (*rw)->get_matrix(_locations);
            } else {
              // Location indices are provided in input so we need an
              // indirection based on order in _locations.
              auto m = (*rw)->get_matrix(_locations);

              Matrix<Cost> full_m(_max_matrices_used_index + 1);
              for (Index i = 0; i < _locations.size(); ++i) {
                const auto& loc_i = _locations[i];
                for (Index j = 0; j < _locations.size(); ++j) {
                  full_m[loc_i.index()][_locations[j].index()] = m[i][j];
                }
              }

              p_m->second = std::move(full_m);
            }
          }
        }

        if (p_m->second.size() <= _max_matrices_used_index) {
          throw Exception(ERROR::INPUT,
                          "location_index exceeding matrix size for " +
                            profile + " profile.");
        }

        // Check for potential overflow in solution cost.
        check_cost_bound(p_m->second);
      }
    } catch (...) {
      ep_m.lock();
      ep = std::current_exception();
      ep_m.unlock();
    }
  };

  std::vector<std::thread> matrix_threads;

  for (const auto& profiles : thread_profiles) {
    matrix_threads.emplace_back(run_on_profiles, profiles);
  }

  for (auto& t : matrix_threads) {
    t.join();
  }

  if (ep != nullptr) {
    std::rethrow_exception(ep);
  }
}

std::unique_ptr<VRP> Input::get_problem() const {
  if (_has_TW) {
    return std::make_unique<VRPTW>(*this);
  } else {
    return std::make_unique<CVRP>(*this);
  }
}

Solution Input::solve(unsigned exploration_level,
                      unsigned nb_thread,
                      const std::vector<HeuristicParameters>& h_param) {
  if (_geometry and !_all_locations_have_coords) {
    // Early abort when info is required with missing coordinates.
    throw Exception(ERROR::INPUT,
                    "Route geometry request with missing coordinates.");
  }

  set_matrices(nb_thread);
  set_vehicles_costs();

  // Fill vehicle/job compatibility matrices.
  set_skills_compatibility();
  set_extra_compatibility();
  set_vehicles_compatibility();

  // Load relevant problem.
  auto instance = get_problem();
  _end_loading = std::chrono::high_resolution_clock::now();

  auto loading = std::chrono::duration_cast<std::chrono::milliseconds>(
                   _end_loading - _start_loading)
                   .count();

  // Solve.
  auto sol = instance->solve(exploration_level, nb_thread, h_param);

  // Update timing info.
  sol.summary.computing_times.loading = loading;

  _end_solving = std::chrono::high_resolution_clock::now();
  sol.summary.computing_times.solving =
    std::chrono::duration_cast<std::chrono::milliseconds>(_end_solving -
                                                          _end_loading)
      .count();

  if (_geometry) {
    for (auto& route : sol.routes) {
      const auto& profile = route.profile;
      auto rw =
        std::find_if(_routing_wrappers.begin(),
                     _routing_wrappers.end(),
                     [&](const auto& wr) { return wr->profile == profile; });
      if (rw == _routing_wrappers.end()) {
        throw Exception(ERROR::INPUT,
                        "Route geometry request with non-routable profile " +
                          profile + ".");
      }
      (*rw)->add_route_info(route);

      sol.summary.distance += route.distance;
    }

    _end_routing = std::chrono::high_resolution_clock::now();
    auto routing = std::chrono::duration_cast<std::chrono::milliseconds>(
                     _end_routing - _end_solving)
                     .count();

    sol.summary.computing_times.routing = routing;
  }

  return sol;
}

Solution Input::check(unsigned nb_thread) {
#if USE_LIBGLPK
  if (_geometry and !_all_locations_have_coords) {
    // Early abort when info is required with missing coordinates.
    throw Exception(ERROR::INPUT,
                    "Route geometry request with missing coordinates.");
  }

  // Set all ranks for vehicles steps.
  std::unordered_set<Id> planned_job_ids;
  std::unordered_set<Id> planned_pickup_ids;
  std::unordered_set<Id> planned_delivery_ids;

  for (Index v = 0; v < vehicles.size(); ++v) {
    auto& current_vehicle = vehicles[v];

    for (auto& step : current_vehicle.steps) {
      if (step.type == STEP_TYPE::BREAK) {
        auto search = current_vehicle.break_id_to_rank.find(step.id);
        if (search == current_vehicle.break_id_to_rank.end()) {
          throw Exception(ERROR::INPUT,
                          "Invalid break id " + std::to_string(step.id) +
                            " for vehicle " +
                            std::to_string(current_vehicle.id) + ".");
        }
        step.rank = search->second;
      }

      if (step.type == STEP_TYPE::JOB) {
        switch (step.job_type) {
        case JOB_TYPE::SINGLE: {
          auto search = job_id_to_rank.find(step.id);
          if (search == job_id_to_rank.end()) {
            throw Exception(ERROR::INPUT,
                            "Invalid job id " + std::to_string(step.id) +
                              " for vehicle " +
                              std::to_string(current_vehicle.id) + ".");
          }
          step.rank = search->second;

          auto planned_job = planned_job_ids.find(step.id);
          if (planned_job != planned_job_ids.end()) {
            throw Exception(ERROR::INPUT,
                            "Duplicate job id " + std::to_string(step.id) +
                              " in input steps for vehicle " +
                              std::to_string(current_vehicle.id) + ".");
          }
          planned_job_ids.insert(step.id);
          break;
        }
        case JOB_TYPE::PICKUP: {
          auto search = pickup_id_to_rank.find(step.id);
          if (search == pickup_id_to_rank.end()) {
            throw Exception(ERROR::INPUT,
                            "Invalid pickup id " + std::to_string(step.id) +
                              " for vehicle " +
                              std::to_string(current_vehicle.id) + ".");
          }
          step.rank = search->second;

          auto planned_pickup = planned_pickup_ids.find(step.id);
          if (planned_pickup != planned_pickup_ids.end()) {
            throw Exception(ERROR::INPUT,
                            "Duplicate pickup id " + std::to_string(step.id) +
                              " in input steps for vehicle " +
                              std::to_string(current_vehicle.id) + ".");
          }
          planned_pickup_ids.insert(step.id);
          break;
        }
        case JOB_TYPE::DELIVERY: {
          auto search = delivery_id_to_rank.find(step.id);
          if (search == delivery_id_to_rank.end()) {
            throw Exception(ERROR::INPUT,
                            "Invalid delivery id " + std::to_string(step.id) +
                              " for vehicle " +
                              std::to_string(current_vehicle.id) + ".");
          }
          step.rank = search->second;

          auto planned_delivery = planned_delivery_ids.find(step.id);
          if (planned_delivery != planned_delivery_ids.end()) {
            throw Exception(ERROR::INPUT,
                            "Duplicate delivery id " + std::to_string(step.id) +
                              " in input steps for vehicle " +
                              std::to_string(current_vehicle.id) + ".");
          }
          planned_delivery_ids.insert(step.id);
          break;
        }
        }
      }
    }
  }

  // TODO we don't need the whole matrix here.
  set_matrices(nb_thread);
  set_vehicles_costs();

  // Fill basic skills compatibility matrix.
  set_skills_compatibility();

  _end_loading = std::chrono::high_resolution_clock::now();

  auto loading = std::chrono::duration_cast<std::chrono::milliseconds>(
                   _end_loading - _start_loading)
                   .count();

  // Check.
  auto sol = validation::check_and_set_ETA(*this, nb_thread);

  // Update timing info.
  sol.summary.computing_times.loading = loading;

  _end_solving = std::chrono::high_resolution_clock::now();
  sol.summary.computing_times.solving =
    std::chrono::duration_cast<std::chrono::milliseconds>(_end_solving -
                                                          _end_loading)
      .count();

  if (_geometry) {
    for (auto& route : sol.routes) {
      const auto& profile = route.profile;
      auto rw =
        std::find_if(_routing_wrappers.begin(),
                     _routing_wrappers.end(),
                     [&](const auto& wr) { return wr->profile == profile; });
      if (rw == _routing_wrappers.end()) {
        throw Exception(ERROR::INPUT,
                        "Route geometry request with non-routable profile " +
                          profile + ".");
      }
      (*rw)->add_route_info(route);

      sol.summary.distance += route.distance;
    }

    _end_routing = std::chrono::high_resolution_clock::now();
    auto routing = std::chrono::duration_cast<std::chrono::milliseconds>(
                     _end_routing - _end_solving)
                     .count();

    sol.summary.computing_times.routing = routing;
  }

  return sol;
#else
  // Attempt to use libglpk while compiling without it.
  throw Exception(ERROR::INPUT, "VROOM compiled without libglpk installed.");
  // Silence -Wunused-parameter warning.
  (void)nb_thread;
#endif
}

} // namespace vroom<|MERGE_RESOLUTION|>--- conflicted
+++ resolved
@@ -26,6 +26,7 @@
 
 Input::Input(unsigned amount_size, const io::Servers& servers, ROUTER router)
   : _start_loading(std::chrono::high_resolution_clock::now()),
+    _no_addition_yet(true),
     _has_TW(false),
     _homogeneous_locations(true),
     _homogeneous_profiles(true),
@@ -116,30 +117,20 @@
                       std::to_string(_amount_size) + '.');
   }
 
-<<<<<<< HEAD
-  // Ensure that skills or location index are either always or never
-  // provided.
+  // Ensure that location index are either always or never provided.
   bool has_location_index = job.location.user_index();
   if (_no_addition_yet) {
-    _has_skills = !job.skills.empty();
     _no_addition_yet = false;
     _has_custom_location_index = has_location_index;
   } else {
-    if (_has_skills != !job.skills.empty()) {
-      throw Exception(ERROR::INPUT, "Missing skills.");
-    }
     if (_has_custom_location_index != has_location_index) {
       throw Exception(ERROR::INPUT, "Missing location index.");
     }
   }
 
-  // Check for time-windows.
-  _has_TW |= (!(job.tws.size() == 1) or !job.tws[0].is_default());
-=======
   // Check for time-windows and skills.
   _has_TW = _has_TW || (!(job.tws.size() == 1) or !job.tws[0].is_default());
   _has_skills = _has_skills || !job.skills.empty();
->>>>>>> c3ad6810
 
   if (!job.location.user_index()) {
     // Index of job in the matrices is not specified in input, check
@@ -242,11 +233,7 @@
                       std::to_string(_amount_size) + '.');
   }
 
-<<<<<<< HEAD
-  // Check for time-windows.
-=======
   // Check for time-windows and skills.
->>>>>>> c3ad6810
   _has_TW = _has_TW || !vehicle.tw.is_default();
   _has_skills = _has_skills || !current_v.skills.empty();
 
