--- conflicted
+++ resolved
@@ -37,7 +37,6 @@
   return std::chrono::high_resolution_clock::now();
 }
 
-<<<<<<< HEAD
 inline Amount max_amount(std::size_t size) {
   Amount max(size);
   for (std::size_t i = 0; i < size; ++i) {
@@ -46,12 +45,8 @@
   return max;
 }
 
-inline Cost add_without_overflow(Cost a, Cost b) {
-  if (a > std::numeric_limits<Cost>::max() - b) {
-=======
 inline UserCost add_without_overflow(UserCost a, UserCost b) {
   if (a > std::numeric_limits<UserCost>::max() - b) {
->>>>>>> 5f73b279
     throw InputException(
       "Too high cost values, stopping to avoid overflowing.");
   }
