--- conflicted
+++ resolved
@@ -215,14 +215,9 @@
     unassigned_ranks.insert(i);
   }
 
-<<<<<<< HEAD
   for (std::size_t i = 0; i < tw_routes.size(); ++i) {
     const auto& tw_r = tw_routes[i];
-    const auto& v = input._vehicles[tw_r.vehicle_rank];
-=======
-  for (const auto& tw_r : tw_routes) {
     const auto& v = input.vehicles[tw_r.vehicle_rank];
->>>>>>> a70701f7
     if (tw_r.route.empty()) {
       continue;
     }
@@ -271,12 +266,8 @@
       steps.back().arrival = v_start;
     }
 
-<<<<<<< HEAD
     assert(input.vehicle_ok_with_job(i, tw_r.route.front()));
-    steps.emplace_back(input._jobs[tw_r.route.front()]);
-=======
     steps.emplace_back(input.jobs[tw_r.route.front()]);
->>>>>>> a70701f7
     auto& first = steps.back();
     service += first.service;
     amount += first.amount;
@@ -287,14 +278,9 @@
 
     Duration forward_wt = 0;
     for (std::size_t r = 0; r < tw_r.route.size() - 1; ++r) {
-<<<<<<< HEAD
       assert(input.vehicle_ok_with_job(i, tw_r.route[r + 1]));
-      const auto& previous_job = input._jobs[tw_r.route[r]];
-      const auto& next_job = input._jobs[tw_r.route[r + 1]];
-=======
       const auto& previous_job = input.jobs[tw_r.route[r]];
       const auto& next_job = input.jobs[tw_r.route[r + 1]];
->>>>>>> a70701f7
 
       Duration travel = m[previous_job.index()][next_job.index()];
       cost += travel;
